import unittest
import torch
import torch.nn as nn
import torch.nn.quantized as nnq
import torch.nn.intrinsic as nni
import torch.nn.intrinsic.quantized as nniq
import torch.nn.intrinsic.qat as nniqat
from torch.nn.utils.rnn import PackedSequence
<<<<<<< HEAD
from torch.quantization import \
    get_observer_dict, default_weight_observer, \
    quantize, prepare, convert, prepare_qat, quantize_qat, fuse_modules, \
    quantize_dynamic, default_qconfig, default_debug_qconfig, default_qat_qconfig, \
    default_dynamic_qconfig, per_channel_dynamic_qconfig, HistogramObserver, MinMaxObserver, \
    PerChannelMinMaxObserver, RecordingObserver, MovingAverageMinMaxObserver, \
    MovingAveragePerChannelMinMaxObserver, QuantWrapper, default_eval_fn, \
    float16_dynamic_qconfig, MinMaxDynamicQuantObserver

from torch.quantization import QConfig
from torch.quantization import default_histogram_observer
from torch.quantization import default_observer
from torch.quantization import default_per_channel_weight_observer
from torch.quantization import default_per_channel_qconfig
from torch.quantization._quantize_script import quantize_script, quantize_dynamic_script

from torch.testing._internal.common_quantization import QuantizationTestCase, \
    AnnotatedSingleLayerLinearModel, SingleLayerLinearModel, \
    AnnotatedConvModel, ConvModel, \
    AnnotatedConvBnModel, ConvBnModel, \
    SkipQuantModel, QuantStubModel, \
    ModelForFusion, ModelWithSequentialFusion, ManualLinearQATModel, ManualConvLinearQATModel, \
    ModelWithFunctionals, \
    test_only_eval_fn, test_only_train_fn, \
    prepare_dynamic, convert_dynamic, SingleLayerLinearDynamicModel, \
    TwoLayerLinearModel, NestedModel, ResNetBase, LSTMDynamicModel, \
    ModelWithNoQconfigPropagation, ModelForFusionWithBias, \
    ActivationsTestModel, ActivationsQATTestModel, NormalizationTestModel

from torch.testing._internal.common_quantization import AnnotatedTwoLayerLinearModel, AnnotatedNestedModel, \
    AnnotatedSubNestedModel, AnnotatedCustomConfigNestedModel
from torch.testing._internal.common_quantization import AnnotatedSkipQuantModel
=======
from torch.quantization import (
    quantize,
    prepare,
    convert,
    prepare_qat,
    quantize_qat,
    fuse_modules,
    quantize_dynamic,
    QuantWrapper,
    QConfig,
    default_qconfig,
    default_per_channel_qconfig,
    default_qat_qconfig,
    default_dynamic_qconfig,
    per_channel_dynamic_qconfig,
    default_eval_fn,
    float16_dynamic_qconfig,
    default_observer,
    default_weight_observer,
    default_per_channel_weight_observer,
    default_histogram_observer,
)

from torch.quantization._quantize_script import (
    quantize_script,
    quantize_dynamic_script
)

from torch.testing._internal.common_utils import (
    TEST_WITH_UBSAN,
    IS_WINDOWS,
    IS_PPC,
    IS_MACOS,
)

from torch.testing._internal.common_quantization import (
    QuantizationTestCase,
    AnnotatedSingleLayerLinearModel,
    SingleLayerLinearModel,
    AnnotatedConvModel,
    ConvModel,
    AnnotatedConvBnModel,
    ConvBnModel,
    SkipQuantModel,
    QuantStubModel,
    ModelForFusion,
    ModelWithSequentialFusion,
    ManualLinearQATModel,
    ManualConvLinearQATModel,
    ModelWithFunctionals,
    ModelMultipleOps,
    ModelMultipleOpsNoAvgPool,
    SingleLayerLinearDynamicModel,
    TwoLayerLinearModel,
    NestedModel,
    ResNetBase,
    LSTMDynamicModel,
    ModelForFusionWithBias,
    ActivationsTestModel,
    ActivationsQATTestModel,
    NormalizationTestModel,
    test_only_eval_fn,
    test_only_train_fn,
    prepare_dynamic,
    convert_dynamic,
)

# annotated models
from torch.testing._internal.common_quantization import (
    AnnotatedTwoLayerLinearModel,
    AnnotatedNestedModel,
    AnnotatedSubNestedModel,
    AnnotatedCustomConfigNestedModel,
    AnnotatedSkipQuantModel,
)
>>>>>>> 99a8381e

from torch.testing._internal.common_quantized import override_quantized_engine, supported_qengines
from hypothesis import given
from hypothesis import strategies as st
import torch.testing._internal.hypothesis_utils as hu
hu.assert_deadline_disabled()
import io
import copy

@unittest.skipUnless('fbgemm' in torch.backends.quantized.supported_engines,
                     " Quantized operations require FBGEMM/QNNPACK. FBGEMM is only optimized for CPUs"
                     " with instruction set support avx2 or newer.")
class TestPostTrainingStatic(QuantizationTestCase):
    def test_single_layer(self):
        r"""Quantize SingleLayerLinearModel which has one Linear module, make sure it is swapped
        to nnq.Linear which is the quantized version of the module
        """
        for qengine in supported_qengines:
            with override_quantized_engine(qengine):
                qconfig = torch.quantization.get_default_qconfig(qengine)
                model = AnnotatedSingleLayerLinearModel(qengine)
                model.qconfig = qconfig
                model = prepare(model)
                # Check if observers and quant/dequant nodes are inserted
                self.checkNoPrepModules(model)
                self.checkHasPrepModules(model.fc1)
                self.checkObservers(model)

                test_only_eval_fn(model, self.calib_data)
                model = convert(model)

                def checkQuantized(model):
                    self.checkNoPrepModules(model)
                    self.checkHasPrepModules(model.fc1)
                    self.checkWrappedQuantizedLinear(model.fc1)
                    test_only_eval_fn(model, self.calib_data)
                    self.checkScriptable(model, self.calib_data)

                checkQuantized(model)

                # test one line API - out of place version
                base = AnnotatedSingleLayerLinearModel(qengine)
                base.qconfig = qconfig
                keys_before = set(list(base.state_dict().keys()))
                model = quantize(base, test_only_eval_fn, self.calib_data)
                checkQuantized(model)
                keys_after = set(list(base.state_dict().keys()))
                self.assertEqual(keys_before, keys_after)  # simple check that nothing changed

                # in-place version
                model = AnnotatedSingleLayerLinearModel(qengine)
                model.qconfig = qconfig
                quantize(model, test_only_eval_fn, self.calib_data, inplace=True)
                checkQuantized(model)

    @given(qengine=st.sampled_from(("fbgemm")))
    def test_two_layers(self, qengine):
        r"""TwoLayerLinearModel has two Linear modules but we only quantize the second one
        `fc2`, and `fc1`is not quantized
        """
        if qengine in torch.backends.quantized.supported_engines:
            with override_quantized_engine(qengine):
                model = AnnotatedTwoLayerLinearModel()
                model = prepare(model)

                self.checkNoPrepModules(model)
                self.checkObservers(model)
                self.checkNoPrepModules(model.fc1)
                self.checkHasPrepModules(model.fc2)

                test_only_eval_fn(model, self.calib_data)
                model = convert(model)

                def checkQuantized(model):
                    self.checkNoPrepModules(model)
                    self.checkNoPrepModules(model.fc1)
                    self.checkHasPrepModules(model.fc2)
                    self.assertEqual(type(model.fc1), torch.nn.Linear)
                    self.checkWrappedQuantizedLinear(model.fc2)
                    test_only_eval_fn(model, self.calib_data)
                    self.checkScriptable(model, self.calib_data)

                checkQuantized(model)

                # test one line API
                model = quantize(AnnotatedTwoLayerLinearModel(), test_only_eval_fn,
                                 self.calib_data)
                checkQuantized(model)

    def test_nested1(self):
        r"""Test quantization for nested model, top level 'fc3' and
        'fc1' of submodule 'sub2', 'sub2.fc2' is not quantized
        """
        for qengine in supported_qengines:
            with override_quantized_engine(qengine):
                model = AnnotatedNestedModel(qengine)

                def checkPrepModules(model, before_calib=False):
                    if before_calib:
                        self.checkObservers(model)
                    self.checkNoPrepModules(model)
                    self.checkNoPrepModules(model.sub1)
                    self.checkNoPrepModules(model.sub1.fc)
                    self.checkNoPrepModules(model.sub1.relu)
                    self.checkNoPrepModules(model.sub2)
                    self.checkHasPrepModules(model.sub2.fc1)
                    self.checkNoPrepModules(model.sub2.fc2)
                    self.checkHasPrepModules(model.fc3)

                model = prepare(model)
                checkPrepModules(model, True)
                test_only_eval_fn(model, self.calib_data)
                model = convert(model)

                def checkQuantized(model):
                    checkPrepModules(model)
                    self.checkLinear(model.sub1.fc)
                    self.checkWrappedQuantizedLinear(model.fc3)
                    self.checkWrappedQuantizedLinear(model.sub2.fc1)
                    self.checkLinear(model.sub2.fc2)
                    test_only_eval_fn(model, self.calib_data)
                    self.checkScriptable(model, self.calib_data)

                checkQuantized(model)

                # test one line API
                model = quantize(AnnotatedNestedModel(qengine), test_only_eval_fn,
                                 self.calib_data)
                checkQuantized(model)


    def test_nested2(self):
        model = AnnotatedSubNestedModel()
        model = prepare(model)

        def checkPrepModules(model, before_calib=False):
            if before_calib:
                self.checkObservers(model)
            self.checkNoPrepModules(model)
            self.checkNoPrepModules(model.sub1)
            self.checkNoPrepModules(model.sub1.fc)
            self.checkNoPrepModules(model.sub1.relu)
            self.checkHasPrepModules(model.sub2)
            self.checkNoPrepModules(model.sub2.module.fc1)
            self.checkNoPrepModules(model.sub2.module.fc2)
            self.checkHasPrepModules(model.fc3)

        checkPrepModules(model, True)

        test_only_eval_fn(model, self.calib_data)
        model = convert(model)

        def checkQuantized(model):
            checkPrepModules(model)
            self.checkLinear(model.sub1.fc)
            self.assertEqual(type(model.sub1.relu), torch.nn.ReLU)
            self.checkQuantizedLinear(model.sub2.module.fc1)
            self.checkQuantizedLinear(model.sub2.module.fc2)
            self.checkWrappedQuantizedLinear(model.fc3)
            test_only_eval_fn(model, self.calib_data)
            self.checkScriptable(model, self.calib_data)

        checkQuantized(model)

        # test one line API
        model = quantize(AnnotatedSubNestedModel(), test_only_eval_fn,
                         self.calib_data)
        checkQuantized(model)

    def test_nested3(self):
        r"""More complicated nested test case with child qconfig overrides
        parent qconfig
        """
        for qengine in supported_qengines:
            with override_quantized_engine(qengine):
                model = AnnotatedCustomConfigNestedModel()
                model = prepare(model)

                def checkPrepModules(model, before_calib=False):
                    if before_calib:
                        self.checkObservers(model)
                    self.checkNoPrepModules(model)
                    self.checkNoPrepModules(model.sub1)
                    self.checkNoPrepModules(model.sub1.fc)
                    self.checkNoPrepModules(model.sub1.relu)
                    self.checkNoPrepModules(model.sub2)
                    self.checkHasPrepModules(model.sub2.fc1)
                    self.checkHasPrepModules(model.sub2.fc2)
                    self.checkHasPrepModules(model.fc3)

                checkPrepModules(model, True)

                test_only_eval_fn(model, self.calib_data)
                model = convert(model)

                def checkQuantized(model):
                    checkPrepModules(model)
                    self.checkWrappedQuantizedLinear(model.sub2.fc1)
                    self.checkWrappedQuantizedLinear(model.sub2.fc2)
                    self.checkWrappedQuantizedLinear(model.fc3)
                    test_only_eval_fn(model, self.calib_data)
                    self.checkScriptable(model, self.calib_data)

                checkQuantized(model)

                # test one line API
                model = quantize(AnnotatedCustomConfigNestedModel(), test_only_eval_fn,
                                 self.calib_data)
                checkQuantized(model)

    def test_skip_quant(self):
        r"""The case when we want to skip quantizing some layers
        """

        model = AnnotatedSkipQuantModel()
        model = prepare(model)
        self.checkObservers(model)

        test_only_eval_fn(model, self.calib_data)
        model = convert(model)

        def checkQuantized(model):
            self.checkLinear(model.fc)
            self.checkQuantDequant(model.sub)
            self.checkQuantizedLinear(model.sub.module.fc1)
            self.checkQuantizedLinear(model.sub.module.fc2)
            self.assertEqual(type(model.sub.module.relu1), nnq.ReLU)
            self.assertEqual(type(model.sub.module.relu2), nnq.ReLU)
            self.checkScriptable(model, self.calib_data)

        checkQuantized(model)

        # test one line API
        model = quantize(AnnotatedSkipQuantModel(), test_only_eval_fn, self.calib_data)
        checkQuantized(model)


    def test_manual(self):
        r"""User inserts QuantStub and DeQuantStub in model code
        and call the quantization utility functions.
        """
        model = QuantStubModel()
        # propagate the qconfig of parents to children, model is changed
        # inplace
        model = prepare(model)
        self.checkObservers(model)

        test_only_eval_fn(model, self.calib_data)
        model = convert(model)

        def checkQuantized(model):
            self.assertEqual(type(model.fc), nnq.Linear)
            test_only_eval_fn(model, self.calib_data)
            self.checkScriptable(model, self.calib_data)

        checkQuantized(model)

        # test one line API
        model = quantize(QuantStubModel(), test_only_eval_fn, self.calib_data)
        checkQuantized(model)

    def test_resnet_base(self):
        r"""Test quantization for bottleneck topology used in resnet/resnext
        and add coverage for conversion of average pool and float functional
        """
        for qengine in supported_qengines:
            with override_quantized_engine(qengine):
                qconfig = torch.quantization.get_default_qconfig(qengine)
                model = ResNetBase().float().eval()
                model = QuantWrapper(model)
                model.qconfig = qconfig
                fuse_list = ['module.conv1', 'module.bn1', 'module.relu1']
                fuse_modules(model, fuse_list, inplace=True)
                model = prepare(model)
                self.checkObservers(model)
                test_only_eval_fn(model, self.img_data)
                model = convert(model)

                def checkQuantized(model):
                    self.assertEqual(type(model.module.conv1), nn.intrinsic.quantized.ConvReLU2d)
                    self.assertEqual(type(model.module.myop), nn.quantized.QFunctional)
                    self.assertEqual(type(model.module.avgpool), nn.AdaptiveAvgPool2d)
                    test_only_eval_fn(model, self.img_data)

                checkQuantized(model)

    def test_normalization(self):
        r"""
        Test quantization of normalization layers
        """
        model = NormalizationTestModel()
        model.qconfig = torch.quantization.get_default_qconfig('fbgemm')
        prepare(model, inplace=True)
        self.checkObservers(model)
        test_only_eval_fn(model, self.calib_data)
        model = convert(model)

        def checkQuantized(model):
            self.checkNoPrepModules(model.layer_norm)
            self.assertEqual(type(model.layer_norm), nnq.LayerNorm)
            test_only_eval_fn(model, self.calib_data)
            self.checkScriptable(model, self.calib_data)

        checkQuantized(model)

        model_oneline = quantize(
            NormalizationTestModel(), test_only_eval_fn, self.calib_data)
        checkQuantized(model)

    def test_save_load_state_dict(self):
        r"""Test PTQ flow of creating a model and quantizing it and saving the quantized state_dict
        Load the quantized state_dict for eval and compare results against original model
        """

        for qengine in supported_qengines:
            with override_quantized_engine(qengine):
                model = TwoLayerLinearModel()
                model = torch.quantization.QuantWrapper(model)
                model.qconfig = torch.quantization.get_default_qconfig(qengine)

                model = prepare(model)
                # calibrate
                test_only_eval_fn(model, self.calib_data)
                model = convert(model)
                x = torch.rand(2, 5, dtype=torch.float)
                ref = model(x)

                quant_state_dict = model.state_dict()

                # Create model again for eval
                model = TwoLayerLinearModel()
                model = torch.quantization.QuantWrapper(model)
                model.qconfig = torch.quantization.get_default_qconfig(qengine)
                model = prepare(model)
                model = convert(model)
                new_state_dict = model.state_dict()

                # Check to make sure the state dict keys match original model after convert.
                self.assertEqual(set(new_state_dict.keys()), set(quant_state_dict.keys()))

                model.load_state_dict(quant_state_dict)

                out = model(x)
                self.assertEqual(ref, out)

    def test_activations(self):
        r"""
        Test quantization of activations
        """
        model = ActivationsTestModel()
        model.qconfig = torch.quantization.get_default_qconfig('fbgemm')
        prepare(model, inplace=True)
        self.checkObservers(model)
        test_only_eval_fn(model, self.calib_data)
        model = convert(model)

        def checkQuantized(model):
            self.checkNoPrepModules(model.hardswish)
            self.assertEqual(type(model.hardswish), nnq.Hardswish)
            test_only_eval_fn(model, self.calib_data)
            self.checkScriptable(model, self.calib_data)

        checkQuantized(model)

        # test one line API
        model_oneline = quantize(ActivationsTestModel(), test_only_eval_fn,
                                 self.calib_data)
        checkQuantized(model_oneline)


@unittest.skipUnless('fbgemm' in torch.backends.quantized.supported_engines,
                     " Quantized operations require FBGEMM. FBGEMM is only optimized for CPUs"
                     " with instruction set support avx2 or newer.")
class TestPostTrainingDynamic(QuantizationTestCase):
    def test_single_layer(self):
        r"""Dynamic Quantize SingleLayerLinearDynamicModel which has one Linear module,
        make sure it is swapped to nnqd.Linear which is the quantized version of
        the module
        """
        for dtype in [torch.qint8, torch.float16]:
            model = SingleLayerLinearDynamicModel().eval()
            qconfig = float16_dynamic_qconfig if dtype == torch.float16 else default_dynamic_qconfig
            qconfig_dict = {
                'fc1': qconfig
            }
            prepare_dynamic(model, qconfig_dict)
            convert_dynamic(model)

            def checkQuantized(model):
                self.checkDynamicQuantizedLinear(model.fc1, dtype)
                self.checkScriptable(model, self.calib_data, check_save_load=True)

            checkQuantized(model)

            # test one line API - out of place version
            base = SingleLayerLinearDynamicModel()
            keys_before = set(list(base.state_dict().keys()))
            model = quantize_dynamic(base, qconfig_dict)
            checkQuantized(model)
            keys_after = set(list(base.state_dict().keys()))
            self.assertEqual(keys_before, keys_after)  # simple check that nothing changed

            # in-place version
            model = SingleLayerLinearDynamicModel()
            quantize_dynamic(model, qconfig_dict, inplace=True)
            checkQuantized(model)

            # Test set qconfig
            model = SingleLayerLinearDynamicModel()
            quantize_dynamic(model, set([nn.Linear]), inplace=True, dtype=dtype)
            checkQuantized(model)

    def test_two_layers(self):
        r"""TwoLayerLinearModel has two Linear modules but we only quantize the second one
        `fc2`, and `fc1`is not quantized
        """
        for dtype in [torch.qint8, torch.float16]:
            model = TwoLayerLinearModel().eval()
            qconfig = float16_dynamic_qconfig if dtype == torch.float16 else default_dynamic_qconfig
            qconfig_dict = {
                'fc2': qconfig
            }
            prepare_dynamic(model, qconfig_dict)

            convert_dynamic(model)

            def checkQuantized(model):
                self.assertEqual(type(model.fc1), torch.nn.Linear)
                self.checkDynamicQuantizedLinear(model.fc2, dtype=dtype)
                self.checkScriptable(model, self.calib_data, check_save_load=True)

            checkQuantized(model)

            # test one line API
            model = quantize_dynamic(TwoLayerLinearModel().eval(), qconfig_dict)
            checkQuantized(model)

            # Test set API
            model = quantize_dynamic(TwoLayerLinearModel().eval(), {'fc2'}, dtype=dtype)
            checkQuantized(model)

    def test_nested1(self):
        r"""Test quantization for nested model, top level 'fc3' and
        'fc1' of submodule 'sub2', 'sub2.fc2' is not quantized
        """
        for dtype in [torch.qint8, torch.float16]:
            model = NestedModel().eval()
            qconfig = float16_dynamic_qconfig if dtype == torch.float16 else default_dynamic_qconfig
            qconfig_dict = {
                'fc3': qconfig,
                'sub2.fc1': qconfig
            }

            prepare_dynamic(model, qconfig_dict)
            convert_dynamic(model)

            def checkQuantized(model):
                self.checkLinear(model.sub1.fc)
                self.checkDynamicQuantizedLinear(model.fc3, dtype=dtype)
                self.checkDynamicQuantizedLinear(model.sub2.fc1, dtype=dtype)
                self.checkLinear(model.sub2.fc2)
                self.checkScriptable(model, self.calib_data, check_save_load=True)

            checkQuantized(model)

            # test one line API
            model = quantize_dynamic(NestedModel().eval(), qconfig_dict)
            checkQuantized(model)

            model = quantize_dynamic(NestedModel().eval(), {'fc3', 'sub2.fc1'}, dtype=dtype)
            checkQuantized(model)

    def test_nested2(self):
        r"""Another test case for quantized, we will quantize all submodules
        of submodule sub2
        """
        for dtype in [torch.qint8, torch.float16]:
            model = NestedModel().eval()
            qconfig = float16_dynamic_qconfig if dtype == torch.float16 else default_dynamic_qconfig
            qconfig_dict = {
                'fc3': qconfig,
                'sub2': qconfig
            }
            prepare_dynamic(model, qconfig_dict)

            convert_dynamic(model)

            def checkQuantized(model):
                self.checkLinear(model.sub1.fc)
                self.assertEqual(type(model.sub1.relu), torch.nn.ReLU)
                self.checkDynamicQuantizedLinear(model.sub2.fc1, dtype=dtype)
                self.checkDynamicQuantizedLinear(model.sub2.fc2, dtype=dtype)
                self.checkDynamicQuantizedLinear(model.fc3, dtype=dtype)
                self.checkScriptable(model, self.calib_data, check_save_load=True)

            checkQuantized(model)

            # test one line API
            model = quantize_dynamic(NestedModel().eval(), qconfig_dict, dtype=dtype)
            checkQuantized(model)

            # Test set API
            model = quantize_dynamic(NestedModel().eval(), {'fc3', 'sub2'}, dtype=dtype)
            checkQuantized(model)

    def test_nested3(self):
        r"""More complicated nested test case with child qconfig overrides
        parent qconfig
        """
        for dtype in [torch.qint8, torch.float16]:
            model = NestedModel().eval()
            qconfig = float16_dynamic_qconfig if dtype == torch.float16 else default_dynamic_qconfig
            qconfig_dynamic_dict = {
                'fc3': qconfig,
                'sub2': qconfig,
                'sub2.fc1': qconfig
            }
            prepare_dynamic(model, qconfig_dynamic_dict)

            convert_dynamic(model)

            def checkQuantized(model):
                self.checkDynamicQuantizedLinear(model.sub2.fc1, dtype=dtype)
                self.checkDynamicQuantizedLinear(model.sub2.fc2, dtype=dtype)
                self.checkDynamicQuantizedLinear(model.fc3, dtype=dtype)
                self.checkScriptable(model, self.calib_data, check_save_load=True)

            checkQuantized(model)

            # test one line API
            model = quantize_dynamic(NestedModel().eval(), qconfig_dynamic_dict)
            checkQuantized(model)

            # Test set API
            model = quantize_dynamic(NestedModel().eval(), {'fc3', 'sub2', 'sub2.fc1'}, dtype=dtype)
            checkQuantized(model)

    def test_type_match_rule(self):
        r"""Test quantization for nested model, top level 'fc3' and
        'fc1' of submodule 'sub2', All 'torch.nn.Linear' modules are quantized
        """
        for dtype in [torch.qint8, torch.float16]:
            model = NestedModel().eval()
            qconfig = float16_dynamic_qconfig if dtype == torch.float16 else default_dynamic_qconfig
            qconfig_dict = {
                'fc3': None,
                'sub2.fc1': None,
                torch.nn.Linear: qconfig
            }

            prepare_dynamic(model, qconfig_dict)
            test_only_eval_fn(model, self.calib_data)
            convert_dynamic(model)

            def checkQuantized(model):
                self.checkDynamicQuantizedLinear(model.sub1.fc, dtype=dtype)
                self.checkLinear(model.fc3)
                self.checkLinear(model.sub2.fc1)
                self.checkDynamicQuantizedLinear(model.sub2.fc2, dtype=dtype)
                test_only_eval_fn(model, self.calib_data)
                self.checkScriptable(model, self.calib_data, check_save_load=True)

            checkQuantized(model)

            # test one line API
            model = quantize_dynamic(NestedModel().eval(), qconfig_dict, dtype=dtype)
            checkQuantized(model)

    def test_per_channel_quantize(self):
        r"""Test quantization for per_channel dynamic quantization
        """
        model = NestedModel().eval()
        qconfig_dict = {
            torch.nn.Linear: per_channel_dynamic_qconfig
        }

        prepare_dynamic(model, qconfig_dict)
        test_only_eval_fn(model, self.calib_data)
        convert_dynamic(model)

        def checkQuantized(model):
            self.checkDynamicQuantizedLinear(model.sub1.fc, dtype=torch.qint8)
            self.checkDynamicQuantizedLinear(model.fc3, dtype=torch.qint8)
            self.checkDynamicQuantizedLinear(model.sub2.fc1, dtype=torch.qint8)
            self.checkDynamicQuantizedLinear(model.sub2.fc2, dtype=torch.qint8)
            test_only_eval_fn(model, self.calib_data)
            self.checkScriptable(model, self.calib_data, check_save_load=True)

        checkQuantized(model)
        # test one line API
        model = quantize_dynamic(NestedModel().eval(), qconfig_dict)
        checkQuantized(model)

    def test_quantized_rnn(self):
        r"""Test execution and serialization for dynamic quantized lstm modules on int8 and fp16
        """
        d_in, d_hid = 2, 2
        model = LSTMDynamicModel().eval()
        cell = model.lstm

        # Replace parameter values s.t. the range of values is exactly
        # 255, thus we will have 0 quantization error in the quantized
        # GEMM call. This i s for testing purposes.
        #
        # Note that the current implementation does not support
        # accumulation values outside of the range representable by a
        # 16 bit integer, instead resulting in a saturated value. We
        # must take care that in our test we do not end up with a dot
        # product that overflows the int16 range, e.g.
        # (255*127+255*127) = 64770. So, we hardcode the test values
        # here and ensure a mix of signedness.
        vals = [[100, -155],
                [100, -155],
                [-155, 100],
                [-155, 100],
                [100, -155],
                [-155, 100],
                [-155, 100],
                [100, -155]]
        if isinstance(cell, torch.nn.LSTM):
            num_chunks = 4
        vals = vals[:d_hid * num_chunks]
        cell.weight_ih_l0 = torch.nn.Parameter(
            torch.tensor(vals, dtype=torch.float),
            requires_grad=False)
        cell.weight_hh_l0 = torch.nn.Parameter(
            torch.tensor(vals, dtype=torch.float),
            requires_grad=False)

        ref = copy.deepcopy(cell)
        niter = 10
        x = torch.tensor([[100, -155],
                          [-155, 100],
                          [100, -155]], dtype=torch.float).unsqueeze(0).repeat(niter, 1, 1)

        h0_vals = [[-155, 100],
                   [-155, 155],
                   [100, -155]]

        hx = torch.tensor(h0_vals, dtype=torch.float).unsqueeze(0)
        cx = torch.tensor(h0_vals, dtype=torch.float).unsqueeze(0)

        if isinstance(ref, torch.nn.LSTM):
            hiddens = (hx, cx)

        ref_out, ref_hid = ref(x, hiddens)

        for qengine in ['fbgemm', 'qnnpack']:
            if qengine == 'qnnpack':
                if IS_PPC or TEST_WITH_UBSAN or IS_MACOS or IS_WINDOWS:
                    continue
            with override_quantized_engine(qengine):
                if qengine in torch.backends.quantized.supported_engines:
                    for dtype in [torch.qint8, torch.float16]:
                        if dtype == torch.float16 and qengine == "qnnpack":
                            # fp16 dynamic quant is not supported for qnnpack
                            continue
                        model_quantized = quantize_dynamic(model=model, dtype=dtype)

                        # Smoke test extra reprs
                        self.assertTrue('DynamicQuantizedLSTM' in str(model_quantized))
                        cell_quantized = model_quantized.lstm

                        assert type(cell_quantized) == torch.nn.quantized.dynamic.LSTM, \
                            'torch.nn.LSTM should be converted to torch.nn.quantized.dynamic.LSTM after quantize_dynamic'

                        # Compare int8/fp16 quantized to unquantized
                        output_quantized, final_hiddens_quantized = cell_quantized(x, hiddens)

                        torch.testing.assert_allclose(output_quantized, ref_out)
                        self.assertEqual(output_quantized, ref_out)
                        for out_val, ref_val in zip(final_hiddens_quantized, ref_hid):
                            torch.testing.assert_allclose(out_val, ref_val)

                        if dtype == torch.qint8:
                            # TODO: Revisit serialization tests once torchbind support lands

                            class ScriptWrapper(torch.nn.Module):
                                def __init__(self, cell):
                                    super(ScriptWrapper, self).__init__()
                                    self.cell = cell

                                def forward(self, x, hiddens):
                                    # type: (torch.Tensor, Tuple[torch.Tensor, torch.Tensor])
                                    # -> Tuple[torch.Tensor, Tuple[torch.Tensor, torch.Tensor]]
                                    return self.cell(x, hiddens)

                            # TODO: TorchScript overloads don't work without this wrapper
                            cell_script = torch.jit.script(ScriptWrapper(cell_quantized))
                            out_script, hid_script = cell_script(x, hiddens)
                            self.assertEqual(len(out_script), len(ref_out))
                            for out_val, ref_val in zip(out_script, ref_out):
                                torch.testing.assert_allclose(out_val, ref_val)

                            # Test save/load
                            b = io.BytesIO()
                            torch.jit.save(cell_script, b)
                            b.seek(0)
                            loaded = torch.jit.load(b)
                            out_loaded, hid_loaded = loaded(x, hiddens)
                            for loaded_val, ref_val in zip(out_loaded, ref_out):
                                torch.testing.assert_allclose(loaded_val, ref_val)

                            # Test tracing
                            # TODO: TorchScript overloads don't work without this wrapper
                            cell_trace = torch.jit.trace(ScriptWrapper(cell_quantized), (x, (hx, cx)))
                            out_script, hid_script = cell_trace(x, hiddens)
                            for out_val, ref_val in zip(out_script, ref_out):
                                torch.testing.assert_allclose(out_val, ref_val)
                            # Test save/load
                            b = io.BytesIO()
                            torch.jit.save(cell_trace, b)
                            b.seek(0)
                            loaded = torch.jit.load(b)
                            out_loaded, hid_loaded = loaded(x, hiddens)
                            for loaded_val, ref_val in zip(out_loaded, ref_out):
                                torch.testing.assert_allclose(loaded_val, ref_val)


                            class ScriptWrapperPacked(torch.nn.Module):
                                def __init__(self, cell):
                                    super(ScriptWrapperPacked, self).__init__()
                                    self.cell = cell

                                def forward(self,
                                            x,  # type: PackedSequence
                                            hiddens  # type: Tuple[torch.Tensor, torch.Tensor]
                                            ):
                                    # type: (...) -> Tuple[PackedSequence, Tuple[torch.Tensor, torch.Tensor]]
                                    return self.cell(x, hiddens)

                            cell_packed = torch.jit.script(ScriptWrapperPacked(cell_quantized))
                            packed_input = torch.nn.utils.rnn.pack_padded_sequence(x, torch.tensor([10, 5, 2]))
                            ref_out_packed, ref_hid_packed = ref(packed_input, hiddens)
                            output_packed, hiddens_packed = cell_packed(packed_input, hiddens)

                            for packed_val, ref_val in zip(output_packed, ref_out_packed):
                                if isinstance(packed_val, torch.Tensor):
                                    torch.testing.assert_allclose(packed_val, ref_val)
                                else:
                                    self.assertEqual(packed_val, ref_val)

                            # Test save/load
                            b = io.BytesIO()
                            torch.jit.save(cell_packed, b)
                            b.seek(0)
                            loaded_packed = torch.jit.load(b)
                            out_loaded_packed, hid_loaded_packed = loaded_packed(packed_input, hiddens)
                            for packed_val, ref_val in zip(out_loaded_packed, ref_out_packed):
                                if isinstance(packed_val, torch.Tensor):
                                    torch.testing.assert_allclose(packed_val, ref_val)
                                else:
                                    self.assertEqual(packed_val, ref_val)


    def test_default_quantized_lstm(self):
        for qengine in ['fbgemm', 'qnnpack']:
            if qengine == 'qnnpack':
                if IS_PPC or TEST_WITH_UBSAN or IS_MACOS or IS_WINDOWS:
                    continue
            with override_quantized_engine(qengine):
                if qengine in torch.backends.quantized.supported_engines:

                    # Test default instantiation
                    seq_len = 128
                    batch = 16
                    input_size = 3
                    hidden_size = 7
                    num_layers = 2
                    bias = True
                    bidirectional = False

                    x = torch.rand(seq_len, batch, input_size)
                    h = torch.rand(num_layers * (bidirectional + 1), batch, hidden_size)
                    c = torch.rand(num_layers * (bidirectional + 1), batch, hidden_size)

                    dtype = torch.qint8

                    cell_dq = torch.nn.quantized.dynamic.LSTM(input_size=input_size,
                                                              hidden_size=hidden_size,
                                                              num_layers=num_layers,
                                                              bias=bias,
                                                              batch_first=False,
                                                              dropout=0.0,
                                                              bidirectional=bidirectional,
                                                              dtype=dtype)

                    y, (h, c) = cell_dq(x, (h, c))


@unittest.skipUnless('fbgemm' in torch.backends.quantized.supported_engines or
                     'qnnpack' in torch.backends.quantized.supported_engines,
                     " Quantized operations require FBGEMM/QNNPACK. FBGEMM is only optimized for CPUs"
                     " with instruction set support avx2 or newer.")
class TestQuantizationAwareTraining(QuantizationTestCase):
    def test_manual(self):
        for qengine in supported_qengines:
            with override_quantized_engine(qengine):
                model = ManualLinearQATModel(qengine)
                model = prepare_qat(model)
                self.checkObservers(model)
                test_only_train_fn(model, self.train_data)
                model = convert(model)

                def checkQuantized(model):
                    self.assertEqual(type(model.fc1), nnq.Linear)
                    self.assertEqual(type(model.fc2), nnq.Linear)
                    test_only_eval_fn(model, self.calib_data)
                    self.checkScriptable(model, self.calib_data)

                checkQuantized(model)

                model = quantize_qat(ManualLinearQATModel(qengine), test_only_train_fn,
                                     self.train_data)
                checkQuantized(model)

    def test_activations(self):
        for qengine in supported_qengines:
            with override_quantized_engine(qengine):
                model = ActivationsQATTestModel(qengine)
                model = prepare_qat(model)

                self.assertEqual(type(model.fc1), torch.nn.qat.modules.Linear)
                self.assertEqual(type(model.hardswish), torch.nn.qat.modules.Hardswish)

                self.checkObservers(model)
                test_only_train_fn(model, self.train_data)
                model = convert(model)

                def checkQuantized(model):
                    self.assertEqual(type(model.fc1), nnq.Linear)
                    self.assertEqual(type(model.hardswish), nnq.Hardswish)
                    test_only_eval_fn(model, self.calib_data)
                    self.checkScriptable(model, self.calib_data)

                checkQuantized(model)

                model = quantize_qat(ActivationsQATTestModel(qengine), test_only_train_fn,
                                     self.train_data)
                checkQuantized(model)

    def test_eval_only_fake_quant(self):
        r"""Using FakeQuant in evaluation only mode,
        this is useful for estimating accuracy loss when we quantize the
        network
        """
        for qengine in supported_qengines:
            with override_quantized_engine(qengine):
                model = ManualLinearQATModel(qengine)

                model = prepare_qat(model)
                self.checkObservers(model)

                model.eval()
                test_only_eval_fn(model, self.calib_data)

    def test_conv_linear(self):
        for qengine in supported_qengines:
            with override_quantized_engine(qengine):
                model = ManualConvLinearQATModel()

                model = prepare_qat(model)
                self.checkObservers(model)

                test_only_train_fn(model, self.img_data)
                model = convert(model)

                def checkQuantized(model):
                    self.assertEqual(type(model.conv), nnq.Conv2d)
                    self.assertEqual(type(model.fc1), nnq.Linear)
                    self.assertEqual(type(model.fc2), nnq.Linear)
                    test_only_eval_fn(model, self.img_data)
                    self.checkScriptable(model, self.img_data)

                checkQuantized(model)

                model = ManualConvLinearQATModel()
                model = quantize_qat(model, test_only_train_fn, self.img_data)
                checkQuantized(model)

    def test_train_save_load_eval(self):
        r"""Test QAT flow of creating a model, doing QAT and saving the quantized state_dict
        During eval, we first call prepare_qat and conver on the model and then load the state_dict
        and compare results against original model
        """
        for qengine in supported_qengines:
            with override_quantized_engine(qengine):
                model = TwoLayerLinearModel()
                model = torch.quantization.QuantWrapper(model)
                model.qconfig = torch.quantization.get_default_qat_qconfig(qengine)
                model = prepare_qat(model)

                fq_state_dict = model.state_dict()

                test_only_train_fn(model, self.train_data)
                model = convert(model)

                quant_state_dict = model.state_dict()

                x = torch.rand(2, 5, dtype=torch.float)
                ref = model(x)

                # Create model again for eval. Check result using quantized state_dict
                model = TwoLayerLinearModel()
                model = torch.quantization.QuantWrapper(model)
                model.qconfig = torch.quantization.get_default_qat_qconfig(qengine)
                torch.quantization.prepare_qat(model, inplace=True)
                new_state_dict = model.state_dict()

                # Check to make sure the model after prepare_qat has the same state_dict as original.
                self.assertEqual(set(fq_state_dict.keys()), set(new_state_dict.keys()))

                torch.quantization.convert(model, inplace=True)
                model.eval()
                model.load_state_dict(quant_state_dict)
                out = model(x)
                self.assertEqual(ref, out)

                # Check model created using prepare has same state dict as quantized state_dict
                model = TwoLayerLinearModel()
                model.eval()
                model = torch.quantization.QuantWrapper(model)
                model.qconfig = torch.quantization.get_default_qconfig(qengine)
                torch.quantization.prepare(model, inplace=True)
                torch.quantization.convert(model, inplace=True)
                self.assertEqual(set(model.state_dict().keys()), set(quant_state_dict.keys()))
                model.eval()
                model.load_state_dict(quant_state_dict)
                out = model(x)
                self.assertEqual(ref, out)

@unittest.skipUnless(
    'fbgemm' in torch.backends.quantized.supported_engines,
    " Quantized operations require FBGEMM. FBGEMM is only optimized for CPUs"
    " with instruction set support avx2 or newer.",
)
class TestGraphModePostTrainingStatic(QuantizationTestCase):
    def test_single_linear(self):
        r"""Compare the result of quantizing single linear layer in
        eager mode and graph mode
        """
        for qengine in supported_qengines:
            with override_quantized_engine(qengine):
                # eager mode
                annotated_linear_model = AnnotatedSingleLayerLinearModel(qengine).eval()
                linear_model = SingleLayerLinearModel().eval()
                # copy the weight from eager mode so that we can
                # compare the result of the two quantized models later
                linear_model.fc1.weight = torch.nn.Parameter(annotated_linear_model.fc1.module.weight.detach())
                linear_model.fc1.bias = torch.nn.Parameter(annotated_linear_model.fc1.module.bias.detach())
                model_eager = quantize(annotated_linear_model, test_only_eval_fn,
                                       self.calib_data)

                qconfig_dict = {'': torch.quantization.get_default_qconfig(qengine)}
                model_traced = torch.jit.trace(linear_model, self.calib_data[0][0])
                model_script = torch.jit.script(linear_model)
                result_eager = model_eager(self.calib_data[0][0])
                for model_under_test in [model_traced, model_script]:
                    model_quantized = quantize_script(
                        model_under_test,
                        qconfig_dict,
                        test_only_eval_fn,
                        [self.calib_data],
                        inplace=False)
                    self.assertEqual(model_quantized(self.calib_data[0][0]), result_eager)

    @given(qengine=st.sampled_from("fbgemm"))
    def test_observer_with_ignored_function(self, qengine):
        r"""Test observers with ignored function and make sure it works in
        graph mode
        """
        if qengine in torch.backends.quantized.supported_engines:
            with override_quantized_engine(qengine):
                # eager mode
                annotated_linear_model = AnnotatedSingleLayerLinearModel(qengine).eval()
                for qconfig in [
                        QConfig(
                            activation=default_observer,
                            weight=default_weight_observer),
                        QConfig(
                            activation=default_histogram_observer,
                            weight=default_weight_observer),
                        QConfig(
                            activation=default_observer,
                            weight=default_per_channel_weight_observer),
                ]:
                    annotated_linear_model.qconfig = qconfig
                    linear_model = SingleLayerLinearModel().eval()
                    # copy the weight from eager mode so that we can
                    # compare the result of the two quantized models later
                    linear_model.fc1.weight = torch.nn.Parameter(annotated_linear_model.fc1.module.weight.detach())
                    linear_model.fc1.bias = torch.nn.Parameter(annotated_linear_model.fc1.module.bias.detach())
                    model_eager = quantize(annotated_linear_model, test_only_eval_fn,
                                           self.calib_data)

                    qconfig_dict = {'': qconfig}
                    model_traced = torch.jit.trace(linear_model, self.calib_data[0][0])
                    model_script = torch.jit.script(linear_model)
                    result_eager = model_eager(self.calib_data[0][0])
                    for model_under_test in [model_traced, model_script]:
                        model_quantized = quantize_script(
                            model_under_test,
                            qconfig_dict,
                            test_only_eval_fn,
                            [self.calib_data],
                            inplace=False)
                        self.assertEqual(model_quantized(self.calib_data[0][0]), result_eager)

    def test_conv(self):
        r"""Compare the result of quantizing conv layer in
        eager mode and graph mode
        """
        for qengine in supported_qengines:
            with override_quantized_engine(qengine):
                # eager mode
                annotated_conv_model = AnnotatedConvModel(qengine).eval()
                conv_model = ConvModel().eval()
                # copy the weight from eager mode so that we can
                # compare the result of the two quantized models later
                conv_model.conv.weight = torch.nn.Parameter(annotated_conv_model.conv.weight.detach())
                model_eager = quantize(annotated_conv_model, default_eval_fn,
                                       self.img_data)
                qconfig_dict = {'': torch.quantization.get_default_qconfig(qengine)}
                model_traced = torch.jit.trace(conv_model, self.img_data[0][0])
                model_script = torch.jit.script(conv_model)
                result_eager = model_eager(self.img_data[0][0])
                for model_under_test in [model_traced, model_script]:
                    model_quantized = quantize_script(
                        model_under_test,
                        qconfig_dict,
                        default_eval_fn,
                        [self.img_data],
                        inplace=False)
                    self.assertEqual(model_quantized(self.img_data[0][0]), result_eager)

    @unittest.skip("This doesn't work right now, re-enable after fold_convbn is fixed")
    def test_conv_bn(self):
        r"""Compare the result of quantizing conv + bn layer in
        eager mode and graph mode
        """
        # eager mode
        conv_model = AnnotatedConvBnModel().eval()
        conv_model_to_script = ConvBnModel().eval()
        # copy the weight from eager mode so that we can
        # compare the result of the two quantized models later
        conv_model_to_script.conv.weight = torch.nn.Parameter(conv_model.conv.weight.detach())
        fuse_modules(conv_model, ['conv', 'bn'], inplace=True)
        model_eager = quantize(conv_model, default_eval_fn,
                               self.img_data)
        qconfig_dict = {
            '': default_qconfig
        }
        model_script = quantize_script(
            torch.jit.script(conv_model_to_script),
            qconfig_dict,
            default_eval_fn,
            [self.img_data],
            inplace=False)
        result_eager = model_eager(self.img_data[0][0])
        result_script = model_script(self.img_data[0][0])
        self.assertEqual(result_eager, result_script)

    def test_nested(self):
        for qengine in supported_qengines:
            with override_quantized_engine(qengine):
                # Eager mode
                eager_model = AnnotatedNestedModel(qengine).eval()

                # Graph mode
                script_model = NestedModel().eval()
                # Copy weights for eager_model
                script_model.sub1.fc.weight = torch.nn.Parameter(eager_model.sub1.fc.weight.detach())
                script_model.sub1.fc.bias = torch.nn.Parameter(eager_model.sub1.fc.bias.detach())
                script_model.sub2.fc1.weight = torch.nn.Parameter(eager_model.sub2.fc1.module.weight.detach())
                script_model.sub2.fc1.bias = torch.nn.Parameter(eager_model.sub2.fc1.module.bias.detach())
                script_model.sub2.fc2.weight = torch.nn.Parameter(eager_model.sub2.fc2.weight.detach())
                script_model.sub2.fc2.bias = torch.nn.Parameter(eager_model.sub2.fc2.bias.detach())
                script_model.fc3.weight = torch.nn.Parameter(eager_model.fc3.module.weight.detach())
                script_model.fc3.bias = torch.nn.Parameter(eager_model.fc3.module.bias.detach())

                model_eager = quantize(eager_model, test_only_eval_fn, self.calib_data)
                qconfig_dict = {
                    'sub2.fc1': default_per_channel_qconfig if qengine == 'fbgemm' else default_qconfig,
                    'fc3': default_qconfig
                }
                model_traced = torch.jit.trace(script_model, self.calib_data[0][0])
                model_script = torch.jit.script(script_model)
                result_eager = model_eager(self.calib_data[0][0])
                for model_under_test in [model_traced, model_script]:
                    model_quantized = quantize_script(
                        model_under_test,
                        qconfig_dict,
                        test_only_eval_fn,
                        [self.calib_data],
                        inplace=False)
                    self.assertEqual(model_quantized(self.calib_data[0][0]), result_eager)

    def test_skip_quant(self):
        """ Test None qconfig
        """
        # Eager mode
        eager_model = AnnotatedSkipQuantModel().eval()

        # Graph mode
        script_model = SkipQuantModel().eval()
        # Copy weights for eager_model
        script_model.sub.fc1.weight = torch.nn.Parameter(eager_model.sub.module.fc1.weight.detach())
        script_model.sub.fc1.bias = torch.nn.Parameter(eager_model.sub.module.fc1.bias.detach())
        script_model.sub.fc2.weight = torch.nn.Parameter(eager_model.sub.module.fc2.weight.detach())
        script_model.sub.fc2.bias = torch.nn.Parameter(eager_model.sub.module.fc2.bias.detach())
        script_model.fc.weight = torch.nn.Parameter(eager_model.fc.weight.detach())
        script_model.fc.bias = torch.nn.Parameter(eager_model.fc.bias.detach())

        model_eager = quantize(eager_model, test_only_eval_fn, self.calib_data)
        qconfig_dict = {
            '': default_qconfig,
            'fc': None
        }
        model_traced = torch.jit.trace(script_model, self.calib_data[0][0])
        model_script = torch.jit.script(script_model)
        result_eager = model_eager(self.calib_data[0][0])
        for model_under_test in [model_traced, model_script]:
            model_quantized = quantize_script(
                model_under_test,
                qconfig_dict,
                test_only_eval_fn,
                [self.calib_data],
                inplace=False)
            self.assertEqual(model_quantized(self.calib_data[0][0]), result_eager)

    def test_single_linear_dynamic(self):
        r"""Compare the result of dynamic quantization of single linear layer in
        eager mode and graph mode.
        """
        for qengine in supported_qengines:
            with override_quantized_engine(qengine):
                # eager mode
                annotated_linear_model = AnnotatedSingleLayerLinearModel('qnnpack').eval()
                linear_model = SingleLayerLinearModel().eval()
                # copy the weight from eager mode so that we can
                # compare the result of the two quantized models later
                linear_model.fc1.weight = torch.nn.Parameter(annotated_linear_model.fc1.module.weight.detach())
                linear_model.fc1.bias = torch.nn.Parameter(annotated_linear_model.fc1.module.bias.detach())
                qconfig_dict = {'': default_dynamic_qconfig}
                model_eager = quantize_dynamic(annotated_linear_model, qconfig_dict)

                model_traced = torch.jit.trace(linear_model, self.calib_data[0][0])
                model_script = torch.jit.script(linear_model)
                result_eager = model_eager(self.calib_data[0][0])

                for model_under_test in [model_traced, model_script]:
                    model_quantized = quantize_dynamic_script(
                        model_under_test,
                        qconfig_dict,
                        [self.calib_data[0][0]])
                    self.assertEqual(model_quantized(self.calib_data[0][0]), result_eager)

                    # Check to make sure choose_qparams->quant->dequant->linear is numerically
                    # equivalent to the final quantized model.
                    model_fake_quantized = quantize_dynamic_script(
                        model_under_test,
                        qconfig_dict,
                        [self.calib_data[0][0]],
                        debug=True)
                    self.assertEqual(model_fake_quantized(self.calib_data[0][0]), result_eager)


class TestFunctionalModule(QuantizationTestCase):
    # Histogram Observers are slow, so have no-deadline to ensure test doesn't time out
    @given(train_mode=st.booleans())
    def test_functional_module(self, train_mode):
        model = ModelWithFunctionals()
        x = torch.rand(10, 1, dtype=torch.float)
        xq = torch.quantize_per_tensor(x, 0.01, 30, torch.quint8)
        self.checkScriptable(model, [(x, x)], check_save_load=True)
        if train_mode:
            model.qconfig = torch.quantization.get_default_qat_qconfig('fbgemm')
            model = prepare_qat(model)
        else:
            model.qconfig = torch.quantization.get_default_qconfig('qnnpack')
            model = prepare(model)
        # Check if observers and quant/dequant nodes are inserted
        self.checkNoPrepModules(model)
        self.checkObservers(model)
        # Calibrate
        model(xq.dequantize())
        model = convert(model)

        def checkQuantized(model):
            self.checkNoPrepModules(model)
            self.assertEqual(type(model.myadd), torch.nn.quantized.QFunctional)
            self.assertEqual(type(model.mycat), torch.nn.quantized.QFunctional)
            self.assertEqual(type(model.myadd_relu), torch.nn.quantized.QFunctional)

        checkQuantized(model)
        self.checkScriptable(model, [(xq, xq)], check_save_load=True)

@unittest.skipUnless('fbgemm' in torch.backends.quantized.supported_engines,
                     " Quantized operations require FBGEMM. FBGEMM is only optimized for CPUs"
                     " with instruction set support avx2 or newer.")
class TestFusion(QuantizationTestCase):
    def test_fuse_module_train(self):
        model = ModelForFusion(default_qat_qconfig).train()
        # Test step by step fusion
        model = fuse_modules(model, ['conv1', 'bn1', 'relu1'])
        model = fuse_modules(model, ['sub1.conv', 'sub1.bn'])
        self.assertEqual(type(model.conv1), nni.ConvBnReLU2d,
                         "Fused Conv + BN + Relu first layer")
        self.assertEqual(type(model.bn1), torch.nn.Identity,
                         "Fused Conv + BN + Relu (skipped BN)")
        self.assertEqual(type(model.relu1), torch.nn.Identity,
                         "Fused Conv + BN + Relu (skipped Relu)")

        self.assertEqual(type(model.sub1.conv), nni.ConvBn2d,
                         "Fused submodule Conv + BN")
        self.assertEqual(type(model.sub1.bn), torch.nn.Identity,
                         "Fused submodule Conv + BN (skipped BN)")
        self.assertEqual(type(model.sub2.conv), torch.nn.Conv2d,
                         "Non-fused submodule Conv")
        self.assertEqual(type(model.sub2.relu), torch.nn.ReLU,
                         "Non-fused submodule ReLU")
        model = prepare_qat(model)
        self.checkObservers(model)

        def checkQAT(model):
            self.assertEqual(type(model.conv1), nniqat.ConvBnReLU2d)
            self.assertEqual(type(model.bn1), nn.Identity)
            self.assertEqual(type(model.relu1), nn.Identity)
            self.assertEqual(type(model.sub1.conv), nniqat.ConvBn2d)
            self.assertEqual(type(model.sub1.bn), nn.Identity)
            self.assertEqual(type(model.sub2.conv), nn.Conv2d)
            self.assertEqual(type(model.sub2.relu), nn.ReLU)

        checkQAT(model)
        test_only_train_fn(model, self.img_data)
        model = convert(model)

        def checkQuantized(model):
            self.assertEqual(type(model.conv1), nniq.ConvReLU2d)
            self.assertEqual(type(model.bn1), nn.Identity)
            self.assertEqual(type(model.relu1), nn.Identity)
            self.assertEqual(type(model.sub1.conv), nnq.Conv2d)
            self.assertEqual(type(model.sub1.bn), nn.Identity)
            self.assertEqual(type(model.sub2.conv), nn.Conv2d)
            self.assertEqual(type(model.sub2.relu), nn.ReLU)
            test_only_eval_fn(model, self.img_data)
        checkQuantized(model)

        model = ModelForFusion(default_qat_qconfig).train()
        model = fuse_modules(model, [['conv1', 'bn1', 'relu1'],
                             ['sub1.conv', 'sub1.bn']])
        model = quantize_qat(model, test_only_train_fn, self.img_data)
        checkQuantized(model)


    def test_fuse_module_eval(self):
        model = ModelForFusion(default_qconfig)
        model.eval()
        model = fuse_modules(model, [['conv1', 'bn1', 'relu1'] ,
                             ['conv2', 'relu2'],
                             ['bn2', 'relu3'],
                             ['sub1.conv', 'sub1.bn']])
        self.assertEqual(type(model.conv1), nni.ConvReLU2d,
                         "Fused Conv + BN + Relu first layer (BN is folded)")
        self.assertEqual(type(model.conv1[0]), nn.Conv2d,
                         "Fused Conv + BN + Relu (Conv + folded BN only)")
        self.assertEqual(type(model.conv1[1]), nn.ReLU,
                         "Fused Conv + BN + Relu second layer (Relu only)")
        self.assertEqual(type(model.bn1), nn.Identity,
                         "Fused Conv + BN + Relu second layer (Skipped BN)")
        self.assertEqual(type(model.relu1), nn.Identity,
                         "Fused Conv + BN + Relu second layer (Skipped Relu)")
        self.assertEqual(type(model.conv2), nni.ConvReLU3d,
                         "Fused Conv + BN + Relu first layer (BN is folded)")
        self.assertEqual(type(model.bn2), nni.BNReLU3d,
                         "Fused BN + Relu first layer (Relu is folded))")
        self.assertEqual(type(model.relu3), nn.Identity,
                         "Fused BN + Relu second layer (Skipped Relu)")
        self.assertEqual(type(model.conv2[0]), nn.Conv3d,
                         "Fused Conv + BN + Relu (Conv + folded BN only)")
        self.assertEqual(type(model.conv2[1]), nn.ReLU,
                         "Fused Conv + BN + Relu second layer (Relu only)")
        self.assertEqual(type(model.relu2), nn.Identity,
                         "Fused Conv + BN + Relu second layer (Skipped Relu)")

        self.assertEqual(type(model.sub1.conv), nn.Conv2d,
                         "Fused submodule Conv + folded BN")
        self.assertEqual(type(model.sub1.bn), nn.Identity,
                         "Fused submodule (skipped BN)")
        self.assertEqual(type(model.sub2.conv), nn.Conv2d,
                         "Non-fused submodule Conv")
        self.assertEqual(type(model.sub2.relu), torch.nn.ReLU,
                         "Non-fused submodule ReLU")

        model = prepare(model)
        self.checkObservers(model)
        test_only_eval_fn(model, self.img_data)
        model = convert(model)

        def checkQuantized(model):
            self.assertEqual(type(model.conv1), nniq.ConvReLU2d)
            self.assertEqual(type(model.bn1), nn.Identity)
            self.assertEqual(type(model.relu1), nn.Identity)
            self.assertEqual(type(model.sub1.conv), nnq.Conv2d)
            self.assertEqual(type(model.sub1.bn), nn.Identity)
            self.assertEqual(type(model.sub2.conv), nn.Conv2d)
            self.assertEqual(type(model.sub2.relu), nn.ReLU)
            self.assertEqual(type(model.bn2), nniq.BNReLU3d)
            test_only_eval_fn(model, self.img_data)
        checkQuantized(model)

        model = ModelForFusion(default_qconfig).eval()
        model = fuse_modules(model, [['conv1', 'bn1', 'relu1'],
                             ['conv2', 'relu2'],
                             ['bn2', 'relu3'],
                             ['sub1.conv', 'sub1.bn']])
        model = quantize(model, test_only_eval_fn, self.img_data)
        checkQuantized(model)

    def test_fusion_sequential_model_train(self):
        for qengine in supported_qengines:
            with override_quantized_engine(qengine):
                model = ModelWithSequentialFusion().train()
                model.to(torch.float)
                fuse_modules(model, [['conv1', 'relu1'] ,
                                     ['features.0.0', 'features.0.1', 'features.0.2'],
                                     ['features.1.0', 'features.1.1', 'features.1.2'],
                                     ['features.2.0', 'features.2.1', 'features.2.2'],
                                     ['classifier.0', 'classifier.1']], inplace=True)
                self.assertEqual(type(model.conv1), nni.ConvReLU2d,
                                 "Fused Conv + Relu: nni.ConvReLU2d")
                self.assertEqual(type(model.conv1[0]), nn.Conv2d,
                                 "Fused Conv + Relu: Conv2d")
                self.assertEqual(type(model.conv1[1]), nn.ReLU,
                                 "Fused Conv + Relu: Relu")
                self.assertEqual(type(model.relu1), nn.Identity,
                                 "Fused Conv + Relu: Identity")
                for i in range(3):
                    self.assertEqual(type(model.features[i][0]), nni.ConvBnReLU2d,
                                     "Fused submodule Conv + folded BN")
                    self.assertEqual(type(model.features[i][1]), nn.Identity,
                                     "Fused submodule (skipped BN)")
                    self.assertEqual(type(model.features[i][2]), nn.Identity,
                                     "Non-fused submodule Conv")
                self.assertEqual(type(model.classifier[0]), nni.LinearReLU)
                self.assertEqual(type(model.classifier[1]), nn.Identity)
                model.qconfig = torch.quantization.get_default_qat_qconfig(qengine)
                prepare_qat(model, inplace=True)
                self.checkObservers(model)
                model(self.img_data[0][0])


                def checkQAT(model):
                    self.assertEqual(type(model.conv1), nniqat.ConvReLU2d)
                    self.assertEqual(type(model.relu1), nn.Identity)
                for i in range(3):
                    self.assertEqual(type(model.features[i][0]), nniqat.ConvBnReLU2d,
                                     "Fused submodule Conv + folded BN")
                    self.assertEqual(type(model.features[i][1]), nn.Identity,
                                     "Fused submodule (skipped BN)")
                    self.assertEqual(type(model.features[i][2]), nn.Identity,
                                     "Non-fused submodule Conv")
                self.assertEqual(type(model.classifier[0]), nniqat.LinearReLU)
                self.assertEqual(type(model.classifier[1]), nn.Identity)

                checkQAT(model)
                model(self.img_data[1][0])
                convert(model, inplace=True)
                model(self.img_data[1][0])
                self.checkModelWithSequentialQuantized(model)

    def test_fusion_sequential_model_eval(self):
        for qengine in supported_qengines:
            with override_quantized_engine(qengine):
                model = ModelWithSequentialFusion().eval()
                model.to(torch.float)
                fuse_modules(model, [['conv1', 'relu1'] ,
                                     ['features.0.0', 'features.0.1', 'features.0.2'],
                                     ['features.1.0', 'features.1.1', 'features.1.2'],
                                     ['features.2.0', 'features.2.1', 'features.2.2'],
                                     ['classifier.0', 'classifier.1']], inplace=True)
                self.assertEqual(type(model.conv1), nni.ConvReLU2d,
                                 "Fused Conv + Relu: nni.ConvReLU2d")
                self.assertEqual(type(model.conv1[0]), nn.Conv2d,
                                 "Fused Conv + Relu: Conv2d")
                self.assertEqual(type(model.conv1[1]), nn.ReLU,
                                 "Fused Conv + Relu: Relu")
                self.assertEqual(type(model.relu1), nn.Identity,
                                 "Fused Conv + Relu: Identity")
                for i in range(3):
                    self.assertEqual(type(model.features[i][0]), nni.ConvReLU2d,
                                     "Fused submodule Conv + folded BN")
                    self.assertEqual(type(model.features[i][1]), nn.Identity,
                                     "Fused submodule (skipped BN)")
                    self.assertEqual(type(model.features[i][2]), nn.Identity,
                                     "Non-fused submodule Conv")
                self.assertEqual(type(model.classifier[0]), nni.LinearReLU)
                self.assertEqual(type(model.classifier[1]), nn.Identity)
                model.qconfig = torch.quantization.get_default_qconfig(qengine)
                prepare(model, inplace=True)
                self.checkObservers(model)
                model(self.img_data[0][0])
                convert(model, inplace=True)
                model(self.img_data[1][0])
                self.checkModelWithSequentialQuantized(model)

    def checkModelWithSequentialQuantized(self, model):
        self.assertEqual(type(model.conv1), nniq.ConvReLU2d)
        self.assertEqual(type(model.relu1), nn.Identity)
        for i in range(3):
            self.assertEqual(type(model.features[i][0]), nniq.ConvReLU2d)
            self.assertEqual(type(model.features[i][1]), nn.Identity)
            self.assertEqual(type(model.features[i][2]), nn.Identity)
        self.assertEqual(type(model.classifier[0]), nniq.LinearReLU)
        self.assertEqual(type(model.classifier[1]), nn.Identity)

    def test_fusion_conv_with_bias(self):
        for qengine in supported_qengines:
            with override_quantized_engine(qengine):
                model = ModelForFusionWithBias().train()
                # output with no fusion.
                out_ref = model(self.img_data[0][0])

                model.qconfig = QConfig(activation=torch.nn.Identity,
                                        weight=torch.nn.Identity)
                model = fuse_modules(model, [["conv1", "bn1", "relu1"],
                                             ["conv2", "bn2"]])
                prep_model = prepare_qat(model, inplace=False)
                # output with fusion but no observers.
                out_fused = prep_model(self.img_data[0][0])
                self.assertEqual(out_ref, out_fused)

                model.qconfig = torch.quantization.get_default_qconfig(qengine)
                prepare_qat(model, inplace=True)

                model(self.img_data[0][0])

                def checkQAT(model):
                    self.assertEqual(type(model.conv1), nniqat.ConvBnReLU2d)
                    self.assertEqual(type(model.bn1), nn.Identity)
                    self.assertEqual(type(model.relu1), nn.Identity)
                    self.assertEqual(type(model.conv2), nniqat.ConvBn2d)
                    self.assertEqual(type(model.bn2), nn.Identity)

                checkQAT(model)

<<<<<<< HEAD
class TestObserver(QuantizationTestCase):
    @given(qdtype=st.sampled_from((torch.qint8, torch.quint8)),
           qscheme=st.sampled_from((torch.per_tensor_affine, torch.per_tensor_symmetric)),
           reduce_range=st.booleans())
    def test_per_tensor_observers(self, qdtype, qscheme, reduce_range):
        # reduce_range cannot be true for symmetric quantization with uint8
        if qdtype == torch.quint8 and qscheme == torch.per_tensor_symmetric:
            reduce_range = False
        ObserverList = [MinMaxObserver(dtype=qdtype, qscheme=qscheme, reduce_range=reduce_range),
                        MovingAverageMinMaxObserver(averaging_constant=0.5,
                                                    dtype=qdtype,
                                                    qscheme=qscheme,
                                                    reduce_range=reduce_range)]
        for myobs in ObserverList:
            # Calculate Qparams should return with a warning for observers with no data
            qparams = myobs.calculate_qparams()
            if type(myobs) == MinMaxObserver:
                x = torch.tensor([1.0, 2.0, 2.0, 3.0, 4.0, 5.0, 6.0])
                y = torch.tensor([4.0, 5.0, 5.0, 6.0, 7.0, 8.0])
            else:
                # Moving average of min/max for x and y matches that of
                # extreme values for x/y used for minmax observer
                x = torch.tensor([0.0, 2.0, 2.0, 3.0, 4.0, 5.0, 6.0])
                y = torch.tensor([2.0, 5.0, 5.0, 6.0, 7.0, 10.0])

            result = myobs(x)
            result = myobs(y)
            self.assertEqual(result, y)
            self.assertEqual(myobs.min_val, 1.0)
            self.assertEqual(myobs.max_val, 8.0)
            qparams = myobs.calculate_qparams()
            if reduce_range:
                if qscheme == torch.per_tensor_symmetric:
                    ref_scale = 0.062745 * 255 / 127
                    ref_zero_point = 0 if qdtype is torch.qint8 else 128
                else:
                    ref_scale = 0.0313725 * 255 / 127
                    ref_zero_point = -64 if qdtype is torch.qint8 else 0
            else:
                if qscheme == torch.per_tensor_symmetric:
                    ref_scale = 0.062745
                    ref_zero_point = 0 if qdtype is torch.qint8 else 128
                else:
                    ref_scale = 0.0313725
                    ref_zero_point = -128 if qdtype is torch.qint8 else 0
            self.assertEqual(qparams[1].item(), ref_zero_point)
            self.assertAlmostEqual(qparams[0].item(), ref_scale, delta=1e-5)
            state_dict = myobs.state_dict()
            b = io.BytesIO()
            torch.save(state_dict, b)
            b.seek(0)
            loaded_dict = torch.load(b)
            for key in state_dict:
                self.assertEqual(state_dict[key], loaded_dict[key])
            loaded_obs = MinMaxObserver(dtype=qdtype, qscheme=qscheme, reduce_range=reduce_range)
            loaded_obs.load_state_dict(loaded_dict)
            loaded_qparams = loaded_obs.calculate_qparams()
            self.assertEqual(myobs.min_val, loaded_obs.min_val)
            self.assertEqual(myobs.max_val, loaded_obs.max_val)
            self.assertEqual(myobs.calculate_qparams(), loaded_obs.calculate_qparams())


    @given(X=hu.tensor(shapes=hu.array_shapes(min_dims=2, max_dims=4,
                                              min_side=1, max_side=10),
                       qparams=hu.qparams()),
           reduce_range=st.booleans())
    def test_per_tensor_dynamic_quant_observers(self, X, reduce_range):

        X, (scale, zero_point, torch_type) = X
        x = torch.from_numpy(X)

        obs = MinMaxDynamicQuantObserver(dtype=torch.quint8, reduce_range=reduce_range)

        result = obs(x)
        qparams = obs.calculate_qparams()
        ref = torch._choose_qparams_per_tensor(x, reduce_range)

        self.assertEqual(ref[0], qparams[0])
        self.assertEqual(ref[1], qparams[1])

    def test_tensor_list_observer(self):
        from torch.quantization.observer import _MinMaxTensorListObserver
        x = [torch.tensor([1.0, 2.5, 3.5]),
             torch.tensor([2.0, 4.5, 3.5]),
             torch.tensor([4.0, 2.5, 3.5]), ]
        obs = _MinMaxTensorListObserver()
        obs(x)
        qparams = obs.calculate_qparams()
        ref_min_val = []
        ref_max_val = []
        ref_qparams = []
        for i in x:
            obs_ref = MinMaxObserver()
            obs_ref(i)
            ref_min_val.append(obs_ref.min_val)
            ref_max_val.append(obs_ref.max_val)
            ref_qparams.append(obs_ref.calculate_qparams())
        for i in range(len(x)):
            self.assertEqual(obs.min_val[i], ref_min_val[i])
            self.assertEqual(obs.max_val[i], ref_max_val[i])
            self.assertEqual(qparams[0][i], ref_qparams[i][0])
            self.assertEqual(qparams[1][i], ref_qparams[i][1])

    @given(qdtype=st.sampled_from((torch.qint8, torch.quint8)),
           qscheme=st.sampled_from((torch.per_channel_affine, torch.per_channel_symmetric)),
           ch_axis=st.sampled_from((0, 1, 2, 3)), reduce_range=st.booleans())
    def test_per_channel_observers(self, qdtype, qscheme, ch_axis, reduce_range):
        # reduce_range cannot be true for symmetric quantization with uint8
        if qdtype == torch.quint8 and qscheme == torch.per_channel_symmetric:
            reduce_range = False
        ObserverList = [PerChannelMinMaxObserver(reduce_range=reduce_range,
                                                 ch_axis=ch_axis,
                                                 dtype=qdtype,
                                                 qscheme=qscheme),
                        MovingAveragePerChannelMinMaxObserver(averaging_constant=0.5,
                                                              reduce_range=reduce_range,
                                                              ch_axis=ch_axis,
                                                              dtype=qdtype,
                                                              qscheme=qscheme)]

        for myobs in ObserverList:
            # Calculate qparams should work for empty observers
            qparams = myobs.calculate_qparams()
            x = torch.tensor(
                [
                    [[[1.0, 2.0], [2.0, 2.5]], [[3.0, 4.0], [4.5, 6.0]]],
                    [[[-4.0, -3.0], [5.0, 5.0]], [[6.0, 3.0], [7.0, 8.0]]],
                ]
            )
            if type(myobs) == MovingAveragePerChannelMinMaxObserver:
                # Scaling the input tensor to model change in min/max values
                # across batches
                result = myobs(0.5 * x)
                result = myobs(1.5 * x)
                self.assertEqual(result, 1.5 * x)
            else:
                result = myobs(x)
                self.assertEqual(result, x)

            qparams = myobs.calculate_qparams()
            ref_min_vals = [[1.0, -4.0], [-4.0, 3.0], [-4.0, 2.0], [-4.0, -3.0]]
            ref_max_vals = [[6.0, 8.0], [5.0, 8.0], [6.0, 8.0], [7.0, 8.0]]
            per_channel_symmetric_ref_scales = [
                [0.04705882, 0.06274509],
                [0.03921569, 0.0627451],
                [0.04705882, 0.0627451],
                [0.05490196, 0.0627451],
            ]
            per_channel_affine_ref_scales = [
                [0.02352941, 0.04705882],
                [0.03529412, 0.03137255],
                [0.03921569, 0.03137255],
                [0.04313726, 0.04313726],
            ]
            per_channel_affine_qint8_zp = [
                [-128, -43],
                [-15, -128],
                [-26, -128],
                [-35, -58],
            ]
            per_channel_affine_quint8_zp = [[0, 85], [113, 0], [102, 0], [93, 70]]

            self.assertEqual(myobs.min_vals, ref_min_vals[ch_axis])
            self.assertEqual(myobs.max_vals, ref_max_vals[ch_axis])
            if qscheme == torch.per_channel_symmetric:
                ref_scales = per_channel_symmetric_ref_scales[ch_axis]
                ref_zero_points = [0, 0] if qdtype is torch.qint8 else [128, 128]
            else:
                ref_scales = per_channel_affine_ref_scales[ch_axis]
                ref_zero_points = (
                    per_channel_affine_qint8_zp[ch_axis]
                    if qdtype is torch.qint8
                    else per_channel_affine_quint8_zp[ch_axis]
                )

            if reduce_range:
                ref_scales = [s * 255 / 127 for s in ref_scales]
                ref_zero_points = [math.floor(z / 2) for z in ref_zero_points]

            self.assertTrue(torch.allclose(qparams[0], torch.tensor(ref_scales, dtype=qparams[0].dtype)))
            self.assertTrue(torch.allclose(qparams[1], torch.tensor(ref_zero_points, dtype=qparams[1].dtype)))

            # Test for serializability
            state_dict = myobs.state_dict()
            b = io.BytesIO()
            torch.save(state_dict, b)
            b.seek(0)
            loaded_dict = torch.load(b)
            for key in state_dict:
                self.assertEqual(state_dict[key], loaded_dict[key])
            loaded_obs = PerChannelMinMaxObserver(reduce_range=reduce_range, ch_axis=ch_axis, dtype=qdtype, qscheme=qscheme)
            loaded_obs.load_state_dict(loaded_dict)
            loaded_qparams = loaded_obs.calculate_qparams()
            self.assertEqual(myobs.min_vals, loaded_obs.min_vals)
            self.assertEqual(myobs.max_vals, loaded_obs.max_vals)
            self.assertEqual(myobs.calculate_qparams(), loaded_obs.calculate_qparams())

    def test_observer_scriptable(self):
        obs_list = [MinMaxObserver(), MovingAverageMinMaxObserver(), MinMaxDynamicQuantObserver()]
        for obs in obs_list:
            scripted = torch.jit.script(obs)

            x = torch.rand(3, 4)
            obs(x)
            scripted(x)
            self.assertEqual(obs.calculate_qparams(), scripted.calculate_qparams())

            buf = io.BytesIO()
            torch.jit.save(scripted, buf)
            buf.seek(0)
            loaded = torch.jit.load(buf)
            self.assertEqual(obs.calculate_qparams(), loaded.calculate_qparams())

        # Check TensorListObserver
        from torch.quantization.observer import _MinMaxTensorListObserver
        obs = _MinMaxTensorListObserver()
        scripted = torch.jit.script(obs)
        x = [torch.rand(3, 4), torch.rand(4, 5)]
        obs(x)
        scripted(x)
        self.assertEqual(obs.calculate_qparams(), scripted.calculate_qparams())

    def test_no_qconfig_propagation(self):
        model = ModelWithNoQconfigPropagation()
        model.qconfig = torch.quantization.default_qconfig

        model = prepare(model)
        self.assertTrue(hasattr(model.fc1, 'qconfig'),
                        "QConfig is expected to propagate")
        self.assertFalse(hasattr(model.no_quant_module, 'qconfig'),
                         "QConfig is expected to NOT propagate")


@unittest.skipUnless('fbgemm' in torch.backends.quantized.supported_engines,
                     " Quantized operations require FBGEMM. FBGEMM is only optimized for CPUs"
                     " with instruction set support avx2 or newer.")
class TestRecordHistogramObserver(QuantizationTestCase):
    def test_record_observer(self):
        for qengine in supported_qengines:
            with override_quantized_engine(qengine):
                model = AnnotatedSingleLayerLinearModel(qengine)
                model.qconfig = default_debug_qconfig
                model = prepare(model)
                # run the evaluation and dump all tensors
                test_only_eval_fn(model, self.calib_data)
                test_only_eval_fn(model, self.calib_data)
                observer_dict = {}
                get_observer_dict(model, observer_dict)

                self.assertTrue('fc1.module.activation_post_process' in observer_dict.keys(),
                                'observer is not recorded in the dict')
                self.assertEqual(len(observer_dict['fc1.module.activation_post_process'].get_tensor_value()),
                                 2 * len(self.calib_data))
                self.assertEqual(observer_dict['fc1.module.activation_post_process'].get_tensor_value()[0],
                                 model(self.calib_data[0][0]))

    @given(qdtype=st.sampled_from((torch.qint8, torch.quint8)),
           qscheme=st.sampled_from((torch.per_tensor_affine, torch.per_tensor_symmetric)))
    def test_observer_scriptable(self, qdtype, qscheme):
        obs = RecordingObserver(dtype=qdtype, qscheme=qscheme)
        scripted = torch.jit.script(obs)

        x = torch.rand(3, 4)
        obs(x)
        scripted(x)
        self.assertTrue(torch.equal(obs.get_tensor_value()[0], scripted.get_tensor_value()[0]))
        buf = io.BytesIO()
        torch.jit.save(scripted, buf)
        buf.seek(0)
        loaded = torch.jit.load(buf)
        self.assertTrue(torch.equal(obs.get_tensor_value()[0], loaded.get_tensor_value()[0]))

    @given(qdtype=st.sampled_from((torch.qint8, torch.quint8)),
           qscheme=st.sampled_from((torch.per_tensor_affine, torch.per_tensor_symmetric)),
           reduce_range=st.booleans())
    def test_histogram_observer(self, qdtype, qscheme, reduce_range):
        myobs = HistogramObserver(bins=3, dtype=qdtype, qscheme=qscheme, reduce_range=reduce_range)
        # Calculate qparams should work for empty observers
        qparams = myobs.calculate_qparams()
        x = torch.tensor([2.0, 3.0, 4.0, 5.0], requires_grad=True)
        y = torch.tensor([5.0, 6.0, 7.0, 8.0])
        out_x = myobs(x)
        self.assertTrue(out_x.requires_grad)
        myobs(y)
        self.assertEqual(myobs.min_val, 2.0)
        self.assertEqual(myobs.max_val, 8.0)
        self.assertEqual(myobs.histogram, [2., 3., 3.])

        qparams = myobs.calculate_qparams()

        if reduce_range:
            if qscheme == torch.per_tensor_symmetric:
                ref_scale = 0.0470588 * 255 / 127
                ref_zero_point = 0 if qdtype is torch.qint8 else 128
            else:
                ref_scale = 0.0235294 * 255 / 127
                ref_zero_point = -64 if qdtype is torch.qint8 else 0
        else:
            if qscheme == torch.per_tensor_symmetric:
                ref_scale = 0.0470588
                ref_zero_point = 0 if qdtype is torch.qint8 else 128
            else:
                ref_scale = 0.0235294
                ref_zero_point = -128 if qdtype is torch.qint8 else 0

        self.assertEqual(qparams[1].item(), ref_zero_point)
        self.assertAlmostEqual(qparams[0].item(), ref_scale, delta=1e-5)
        # Test for serializability
        state_dict = myobs.state_dict()
        b = io.BytesIO()
        torch.save(state_dict, b)
        b.seek(0)
        loaded_dict = torch.load(b)
        for key in state_dict:
            self.assertEqual(state_dict[key], loaded_dict[key])
        loaded_obs = HistogramObserver(bins=3, dtype=qdtype, qscheme=qscheme, reduce_range=reduce_range)
        loaded_obs.load_state_dict(loaded_dict)
        loaded_qparams = loaded_obs.calculate_qparams()
        self.assertEqual(myobs.min_val, loaded_obs.min_val)
        self.assertEqual(myobs.max_val, loaded_obs.max_val)
        self.assertEqual(myobs.histogram, loaded_obs.histogram)
        self.assertEqual(myobs.bins, loaded_obs.bins)
        self.assertEqual(myobs.calculate_qparams(), loaded_obs.calculate_qparams())

    def test_histogram_observer_one_sided(self):
        myobs = HistogramObserver(bins=8, dtype=torch.quint8, qscheme=torch.per_tensor_affine, reduce_range=True)
        x = torch.tensor([0.0, 0.3, 1.2, 1.7])
        y = torch.tensor([0.1, 1.3, 2.0, 2.7])
        myobs(x)
        myobs(y)
        self.assertEqual(myobs.min_val, 0)
        qparams = myobs.calculate_qparams()
        self.assertEqual(qparams[1].item(), 0)


=======
class TestModelNumerics(QuantizationTestCase):
    def test_float_quant_compare_per_tensor(self):
        for qengine in ["fbgemm", "qnnpack"]:
            if qengine not in torch.backends.quantized.supported_engines:
                continue
            if qengine == 'qnnpack':
                if IS_PPC or TEST_WITH_UBSAN:
                    continue
            with override_quantized_engine(qengine):
                torch.manual_seed(42)
                my_model = ModelMultipleOps().to(torch.float32)
                my_model.eval()
                calib_data = torch.rand(1024, 3, 15, 15, dtype=torch.float32)
                eval_data = torch.rand(1, 3, 15, 15, dtype=torch.float32)
                out_ref = my_model(eval_data)
                qModel = torch.quantization.QuantWrapper(my_model)
                qModel.eval()
                qModel.qconfig = torch.quantization.default_qconfig
                torch.quantization.fuse_modules(qModel.module, [['conv1', 'bn1', 'relu1']], inplace=True)
                torch.quantization.prepare(qModel, inplace=True)
                qModel(calib_data)
                torch.quantization.convert(qModel, inplace=True)
                out_q = qModel(eval_data)
                SQNRdB = 20 * torch.log10(torch.norm(out_ref) / torch.norm(out_ref - out_q))
                # Quantized model output should be close to floating point model output numerically
                # Setting target SQNR to be 30 dB so that relative error is 1e-3 below the desired
                # output
                self.assertGreater(SQNRdB, 30, msg='Quantized model numerics diverge from float, expect SQNR > 30 dB')

    def test_float_quant_compare_per_channel(self):
        # Test for per-channel Quant
        torch.manual_seed(67)
        my_model = ModelMultipleOps().to(torch.float32)
        my_model.eval()
        calib_data = torch.rand(2048, 3, 15, 15, dtype=torch.float32)
        eval_data = torch.rand(10, 3, 15, 15, dtype=torch.float32)
        out_ref = my_model(eval_data)
        q_model = torch.quantization.QuantWrapper(my_model)
        q_model.eval()
        q_model.qconfig = torch.quantization.default_per_channel_qconfig
        torch.quantization.fuse_modules(q_model.module, [['conv1', 'bn1', 'relu1']], inplace=True)
        torch.quantization.prepare(q_model)
        q_model(calib_data)
        torch.quantization.convert(q_model)
        out_q = q_model(eval_data)
        SQNRdB = 20 * torch.log10(torch.norm(out_ref) / torch.norm(out_ref - out_q))
        # Quantized model output should be close to floating point model output numerically
        # Setting target SQNR to be 35 dB
        self.assertGreater(SQNRdB, 35, msg='Quantized model numerics diverge from float, expect SQNR > 35 dB')

    def test_fake_quant_true_quant_compare(self):
        for qengine in ["fbgemm", "qnnpack"]:
            if qengine not in torch.backends.quantized.supported_engines:
                continue
            if qengine == 'qnnpack':
                if IS_PPC or TEST_WITH_UBSAN:
                    continue
            with override_quantized_engine(qengine):
                torch.manual_seed(67)
                my_model = ModelMultipleOpsNoAvgPool().to(torch.float32)
                calib_data = torch.rand(2048, 3, 15, 15, dtype=torch.float32)
                eval_data = torch.rand(10, 3, 15, 15, dtype=torch.float32)
                my_model.eval()
                out_ref = my_model(eval_data)
                fq_model = torch.quantization.QuantWrapper(my_model)
                fq_model.train()
                fq_model.qconfig = torch.quantization.default_qat_qconfig
                torch.quantization.fuse_modules(fq_model.module, [['conv1', 'bn1', 'relu1']], inplace=True)
                torch.quantization.prepare_qat(fq_model)
                fq_model.eval()
                fq_model.apply(torch.quantization.disable_fake_quant)
                fq_model.apply(torch.nn.intrinsic.qat.freeze_bn_stats)
                fq_model(calib_data)
                fq_model.apply(torch.quantization.enable_fake_quant)
                fq_model.apply(torch.quantization.disable_observer)
                out_fq = fq_model(eval_data)
                SQNRdB = 20 * torch.log10(torch.norm(out_ref) / torch.norm(out_ref - out_fq))
                # Quantized model output should be close to floating point model output numerically
                # Setting target SQNR to be 35 dB
                self.assertGreater(SQNRdB, 35, msg='Quantized model numerics diverge from float, expect SQNR > 35 dB')
                torch.quantization.convert(fq_model)
                out_q = fq_model(eval_data)
                SQNRdB = 20 * torch.log10(torch.norm(out_fq) / (torch.norm(out_fq - out_q) + 1e-10))
                self.assertGreater(SQNRdB, 60, msg='Fake quant and true quant numerics diverge, expect SQNR > 60 dB')

    # Test to compare weight only quantized model numerics and
    # activation only quantized model numerics with float
    def test_weight_only_activation_only_fakequant(self):
        for qengine in ["fbgemm", "qnnpack"]:
            if qengine not in torch.backends.quantized.supported_engines:
                continue
            if qengine == 'qnnpack':
                if IS_PPC or TEST_WITH_UBSAN:
                    continue
            with override_quantized_engine(qengine):
                torch.manual_seed(67)
                calib_data = torch.rand(2048, 3, 15, 15, dtype=torch.float32)
                eval_data = torch.rand(10, 3, 15, 15, dtype=torch.float32)
                qconfigset = set([torch.quantization.default_weight_only_qconfig,
                                  torch.quantization.default_activation_only_qconfig])
                SQNRTarget = [35, 45]
                for idx, qconfig in enumerate(qconfigset):
                    my_model = ModelMultipleOpsNoAvgPool().to(torch.float32)
                    my_model.eval()
                    out_ref = my_model(eval_data)
                    fq_model = torch.quantization.QuantWrapper(my_model)
                    fq_model.train()
                    fq_model.qconfig = qconfig
                    torch.quantization.fuse_modules(fq_model.module, [['conv1', 'bn1', 'relu1']], inplace=True)
                    torch.quantization.prepare_qat(fq_model)
                    fq_model.eval()
                    fq_model.apply(torch.quantization.disable_fake_quant)
                    fq_model.apply(torch.nn.intrinsic.qat.freeze_bn_stats)
                    fq_model(calib_data)
                    fq_model.apply(torch.quantization.enable_fake_quant)
                    fq_model.apply(torch.quantization.disable_observer)
                    out_fq = fq_model(eval_data)
                    SQNRdB = 20 * torch.log10(torch.norm(out_ref) / torch.norm(out_ref - out_fq))
                    self.assertGreater(SQNRdB, SQNRTarget[idx], msg='Quantized model numerics diverge from float')
>>>>>>> 99a8381e

if __name__ == '__main__':
    raise RuntimeError("This test file is not meant to be run directly, use:\n\n"
                       "\tpython test/test_quantization.py TESTNAME\n\n"
                       "instead.")<|MERGE_RESOLUTION|>--- conflicted
+++ resolved
@@ -6,40 +6,6 @@
 import torch.nn.intrinsic.quantized as nniq
 import torch.nn.intrinsic.qat as nniqat
 from torch.nn.utils.rnn import PackedSequence
-<<<<<<< HEAD
-from torch.quantization import \
-    get_observer_dict, default_weight_observer, \
-    quantize, prepare, convert, prepare_qat, quantize_qat, fuse_modules, \
-    quantize_dynamic, default_qconfig, default_debug_qconfig, default_qat_qconfig, \
-    default_dynamic_qconfig, per_channel_dynamic_qconfig, HistogramObserver, MinMaxObserver, \
-    PerChannelMinMaxObserver, RecordingObserver, MovingAverageMinMaxObserver, \
-    MovingAveragePerChannelMinMaxObserver, QuantWrapper, default_eval_fn, \
-    float16_dynamic_qconfig, MinMaxDynamicQuantObserver
-
-from torch.quantization import QConfig
-from torch.quantization import default_histogram_observer
-from torch.quantization import default_observer
-from torch.quantization import default_per_channel_weight_observer
-from torch.quantization import default_per_channel_qconfig
-from torch.quantization._quantize_script import quantize_script, quantize_dynamic_script
-
-from torch.testing._internal.common_quantization import QuantizationTestCase, \
-    AnnotatedSingleLayerLinearModel, SingleLayerLinearModel, \
-    AnnotatedConvModel, ConvModel, \
-    AnnotatedConvBnModel, ConvBnModel, \
-    SkipQuantModel, QuantStubModel, \
-    ModelForFusion, ModelWithSequentialFusion, ManualLinearQATModel, ManualConvLinearQATModel, \
-    ModelWithFunctionals, \
-    test_only_eval_fn, test_only_train_fn, \
-    prepare_dynamic, convert_dynamic, SingleLayerLinearDynamicModel, \
-    TwoLayerLinearModel, NestedModel, ResNetBase, LSTMDynamicModel, \
-    ModelWithNoQconfigPropagation, ModelForFusionWithBias, \
-    ActivationsTestModel, ActivationsQATTestModel, NormalizationTestModel
-
-from torch.testing._internal.common_quantization import AnnotatedTwoLayerLinearModel, AnnotatedNestedModel, \
-    AnnotatedSubNestedModel, AnnotatedCustomConfigNestedModel
-from torch.testing._internal.common_quantization import AnnotatedSkipQuantModel
-=======
 from torch.quantization import (
     quantize,
     prepare,
@@ -115,7 +81,6 @@
     AnnotatedCustomConfigNestedModel,
     AnnotatedSkipQuantModel,
 )
->>>>>>> 99a8381e
 
 from torch.testing._internal.common_quantized import override_quantized_engine, supported_qengines
 from hypothesis import given
@@ -1562,351 +1527,9 @@
 
                 checkQAT(model)
 
-<<<<<<< HEAD
-class TestObserver(QuantizationTestCase):
-    @given(qdtype=st.sampled_from((torch.qint8, torch.quint8)),
-           qscheme=st.sampled_from((torch.per_tensor_affine, torch.per_tensor_symmetric)),
-           reduce_range=st.booleans())
-    def test_per_tensor_observers(self, qdtype, qscheme, reduce_range):
-        # reduce_range cannot be true for symmetric quantization with uint8
-        if qdtype == torch.quint8 and qscheme == torch.per_tensor_symmetric:
-            reduce_range = False
-        ObserverList = [MinMaxObserver(dtype=qdtype, qscheme=qscheme, reduce_range=reduce_range),
-                        MovingAverageMinMaxObserver(averaging_constant=0.5,
-                                                    dtype=qdtype,
-                                                    qscheme=qscheme,
-                                                    reduce_range=reduce_range)]
-        for myobs in ObserverList:
-            # Calculate Qparams should return with a warning for observers with no data
-            qparams = myobs.calculate_qparams()
-            if type(myobs) == MinMaxObserver:
-                x = torch.tensor([1.0, 2.0, 2.0, 3.0, 4.0, 5.0, 6.0])
-                y = torch.tensor([4.0, 5.0, 5.0, 6.0, 7.0, 8.0])
-            else:
-                # Moving average of min/max for x and y matches that of
-                # extreme values for x/y used for minmax observer
-                x = torch.tensor([0.0, 2.0, 2.0, 3.0, 4.0, 5.0, 6.0])
-                y = torch.tensor([2.0, 5.0, 5.0, 6.0, 7.0, 10.0])
-
-            result = myobs(x)
-            result = myobs(y)
-            self.assertEqual(result, y)
-            self.assertEqual(myobs.min_val, 1.0)
-            self.assertEqual(myobs.max_val, 8.0)
-            qparams = myobs.calculate_qparams()
-            if reduce_range:
-                if qscheme == torch.per_tensor_symmetric:
-                    ref_scale = 0.062745 * 255 / 127
-                    ref_zero_point = 0 if qdtype is torch.qint8 else 128
-                else:
-                    ref_scale = 0.0313725 * 255 / 127
-                    ref_zero_point = -64 if qdtype is torch.qint8 else 0
-            else:
-                if qscheme == torch.per_tensor_symmetric:
-                    ref_scale = 0.062745
-                    ref_zero_point = 0 if qdtype is torch.qint8 else 128
-                else:
-                    ref_scale = 0.0313725
-                    ref_zero_point = -128 if qdtype is torch.qint8 else 0
-            self.assertEqual(qparams[1].item(), ref_zero_point)
-            self.assertAlmostEqual(qparams[0].item(), ref_scale, delta=1e-5)
-            state_dict = myobs.state_dict()
-            b = io.BytesIO()
-            torch.save(state_dict, b)
-            b.seek(0)
-            loaded_dict = torch.load(b)
-            for key in state_dict:
-                self.assertEqual(state_dict[key], loaded_dict[key])
-            loaded_obs = MinMaxObserver(dtype=qdtype, qscheme=qscheme, reduce_range=reduce_range)
-            loaded_obs.load_state_dict(loaded_dict)
-            loaded_qparams = loaded_obs.calculate_qparams()
-            self.assertEqual(myobs.min_val, loaded_obs.min_val)
-            self.assertEqual(myobs.max_val, loaded_obs.max_val)
-            self.assertEqual(myobs.calculate_qparams(), loaded_obs.calculate_qparams())
-
-
-    @given(X=hu.tensor(shapes=hu.array_shapes(min_dims=2, max_dims=4,
-                                              min_side=1, max_side=10),
-                       qparams=hu.qparams()),
-           reduce_range=st.booleans())
-    def test_per_tensor_dynamic_quant_observers(self, X, reduce_range):
-
-        X, (scale, zero_point, torch_type) = X
-        x = torch.from_numpy(X)
-
-        obs = MinMaxDynamicQuantObserver(dtype=torch.quint8, reduce_range=reduce_range)
-
-        result = obs(x)
-        qparams = obs.calculate_qparams()
-        ref = torch._choose_qparams_per_tensor(x, reduce_range)
-
-        self.assertEqual(ref[0], qparams[0])
-        self.assertEqual(ref[1], qparams[1])
-
-    def test_tensor_list_observer(self):
-        from torch.quantization.observer import _MinMaxTensorListObserver
-        x = [torch.tensor([1.0, 2.5, 3.5]),
-             torch.tensor([2.0, 4.5, 3.5]),
-             torch.tensor([4.0, 2.5, 3.5]), ]
-        obs = _MinMaxTensorListObserver()
-        obs(x)
-        qparams = obs.calculate_qparams()
-        ref_min_val = []
-        ref_max_val = []
-        ref_qparams = []
-        for i in x:
-            obs_ref = MinMaxObserver()
-            obs_ref(i)
-            ref_min_val.append(obs_ref.min_val)
-            ref_max_val.append(obs_ref.max_val)
-            ref_qparams.append(obs_ref.calculate_qparams())
-        for i in range(len(x)):
-            self.assertEqual(obs.min_val[i], ref_min_val[i])
-            self.assertEqual(obs.max_val[i], ref_max_val[i])
-            self.assertEqual(qparams[0][i], ref_qparams[i][0])
-            self.assertEqual(qparams[1][i], ref_qparams[i][1])
-
-    @given(qdtype=st.sampled_from((torch.qint8, torch.quint8)),
-           qscheme=st.sampled_from((torch.per_channel_affine, torch.per_channel_symmetric)),
-           ch_axis=st.sampled_from((0, 1, 2, 3)), reduce_range=st.booleans())
-    def test_per_channel_observers(self, qdtype, qscheme, ch_axis, reduce_range):
-        # reduce_range cannot be true for symmetric quantization with uint8
-        if qdtype == torch.quint8 and qscheme == torch.per_channel_symmetric:
-            reduce_range = False
-        ObserverList = [PerChannelMinMaxObserver(reduce_range=reduce_range,
-                                                 ch_axis=ch_axis,
-                                                 dtype=qdtype,
-                                                 qscheme=qscheme),
-                        MovingAveragePerChannelMinMaxObserver(averaging_constant=0.5,
-                                                              reduce_range=reduce_range,
-                                                              ch_axis=ch_axis,
-                                                              dtype=qdtype,
-                                                              qscheme=qscheme)]
-
-        for myobs in ObserverList:
-            # Calculate qparams should work for empty observers
-            qparams = myobs.calculate_qparams()
-            x = torch.tensor(
-                [
-                    [[[1.0, 2.0], [2.0, 2.5]], [[3.0, 4.0], [4.5, 6.0]]],
-                    [[[-4.0, -3.0], [5.0, 5.0]], [[6.0, 3.0], [7.0, 8.0]]],
-                ]
-            )
-            if type(myobs) == MovingAveragePerChannelMinMaxObserver:
-                # Scaling the input tensor to model change in min/max values
-                # across batches
-                result = myobs(0.5 * x)
-                result = myobs(1.5 * x)
-                self.assertEqual(result, 1.5 * x)
-            else:
-                result = myobs(x)
-                self.assertEqual(result, x)
-
-            qparams = myobs.calculate_qparams()
-            ref_min_vals = [[1.0, -4.0], [-4.0, 3.0], [-4.0, 2.0], [-4.0, -3.0]]
-            ref_max_vals = [[6.0, 8.0], [5.0, 8.0], [6.0, 8.0], [7.0, 8.0]]
-            per_channel_symmetric_ref_scales = [
-                [0.04705882, 0.06274509],
-                [0.03921569, 0.0627451],
-                [0.04705882, 0.0627451],
-                [0.05490196, 0.0627451],
-            ]
-            per_channel_affine_ref_scales = [
-                [0.02352941, 0.04705882],
-                [0.03529412, 0.03137255],
-                [0.03921569, 0.03137255],
-                [0.04313726, 0.04313726],
-            ]
-            per_channel_affine_qint8_zp = [
-                [-128, -43],
-                [-15, -128],
-                [-26, -128],
-                [-35, -58],
-            ]
-            per_channel_affine_quint8_zp = [[0, 85], [113, 0], [102, 0], [93, 70]]
-
-            self.assertEqual(myobs.min_vals, ref_min_vals[ch_axis])
-            self.assertEqual(myobs.max_vals, ref_max_vals[ch_axis])
-            if qscheme == torch.per_channel_symmetric:
-                ref_scales = per_channel_symmetric_ref_scales[ch_axis]
-                ref_zero_points = [0, 0] if qdtype is torch.qint8 else [128, 128]
-            else:
-                ref_scales = per_channel_affine_ref_scales[ch_axis]
-                ref_zero_points = (
-                    per_channel_affine_qint8_zp[ch_axis]
-                    if qdtype is torch.qint8
-                    else per_channel_affine_quint8_zp[ch_axis]
-                )
-
-            if reduce_range:
-                ref_scales = [s * 255 / 127 for s in ref_scales]
-                ref_zero_points = [math.floor(z / 2) for z in ref_zero_points]
-
-            self.assertTrue(torch.allclose(qparams[0], torch.tensor(ref_scales, dtype=qparams[0].dtype)))
-            self.assertTrue(torch.allclose(qparams[1], torch.tensor(ref_zero_points, dtype=qparams[1].dtype)))
-
-            # Test for serializability
-            state_dict = myobs.state_dict()
-            b = io.BytesIO()
-            torch.save(state_dict, b)
-            b.seek(0)
-            loaded_dict = torch.load(b)
-            for key in state_dict:
-                self.assertEqual(state_dict[key], loaded_dict[key])
-            loaded_obs = PerChannelMinMaxObserver(reduce_range=reduce_range, ch_axis=ch_axis, dtype=qdtype, qscheme=qscheme)
-            loaded_obs.load_state_dict(loaded_dict)
-            loaded_qparams = loaded_obs.calculate_qparams()
-            self.assertEqual(myobs.min_vals, loaded_obs.min_vals)
-            self.assertEqual(myobs.max_vals, loaded_obs.max_vals)
-            self.assertEqual(myobs.calculate_qparams(), loaded_obs.calculate_qparams())
-
-    def test_observer_scriptable(self):
-        obs_list = [MinMaxObserver(), MovingAverageMinMaxObserver(), MinMaxDynamicQuantObserver()]
-        for obs in obs_list:
-            scripted = torch.jit.script(obs)
-
-            x = torch.rand(3, 4)
-            obs(x)
-            scripted(x)
-            self.assertEqual(obs.calculate_qparams(), scripted.calculate_qparams())
-
-            buf = io.BytesIO()
-            torch.jit.save(scripted, buf)
-            buf.seek(0)
-            loaded = torch.jit.load(buf)
-            self.assertEqual(obs.calculate_qparams(), loaded.calculate_qparams())
-
-        # Check TensorListObserver
-        from torch.quantization.observer import _MinMaxTensorListObserver
-        obs = _MinMaxTensorListObserver()
-        scripted = torch.jit.script(obs)
-        x = [torch.rand(3, 4), torch.rand(4, 5)]
-        obs(x)
-        scripted(x)
-        self.assertEqual(obs.calculate_qparams(), scripted.calculate_qparams())
-
-    def test_no_qconfig_propagation(self):
-        model = ModelWithNoQconfigPropagation()
-        model.qconfig = torch.quantization.default_qconfig
-
-        model = prepare(model)
-        self.assertTrue(hasattr(model.fc1, 'qconfig'),
-                        "QConfig is expected to propagate")
-        self.assertFalse(hasattr(model.no_quant_module, 'qconfig'),
-                         "QConfig is expected to NOT propagate")
-
-
-@unittest.skipUnless('fbgemm' in torch.backends.quantized.supported_engines,
-                     " Quantized operations require FBGEMM. FBGEMM is only optimized for CPUs"
-                     " with instruction set support avx2 or newer.")
-class TestRecordHistogramObserver(QuantizationTestCase):
-    def test_record_observer(self):
-        for qengine in supported_qengines:
-            with override_quantized_engine(qengine):
-                model = AnnotatedSingleLayerLinearModel(qengine)
-                model.qconfig = default_debug_qconfig
-                model = prepare(model)
-                # run the evaluation and dump all tensors
-                test_only_eval_fn(model, self.calib_data)
-                test_only_eval_fn(model, self.calib_data)
-                observer_dict = {}
-                get_observer_dict(model, observer_dict)
-
-                self.assertTrue('fc1.module.activation_post_process' in observer_dict.keys(),
-                                'observer is not recorded in the dict')
-                self.assertEqual(len(observer_dict['fc1.module.activation_post_process'].get_tensor_value()),
-                                 2 * len(self.calib_data))
-                self.assertEqual(observer_dict['fc1.module.activation_post_process'].get_tensor_value()[0],
-                                 model(self.calib_data[0][0]))
-
-    @given(qdtype=st.sampled_from((torch.qint8, torch.quint8)),
-           qscheme=st.sampled_from((torch.per_tensor_affine, torch.per_tensor_symmetric)))
-    def test_observer_scriptable(self, qdtype, qscheme):
-        obs = RecordingObserver(dtype=qdtype, qscheme=qscheme)
-        scripted = torch.jit.script(obs)
-
-        x = torch.rand(3, 4)
-        obs(x)
-        scripted(x)
-        self.assertTrue(torch.equal(obs.get_tensor_value()[0], scripted.get_tensor_value()[0]))
-        buf = io.BytesIO()
-        torch.jit.save(scripted, buf)
-        buf.seek(0)
-        loaded = torch.jit.load(buf)
-        self.assertTrue(torch.equal(obs.get_tensor_value()[0], loaded.get_tensor_value()[0]))
-
-    @given(qdtype=st.sampled_from((torch.qint8, torch.quint8)),
-           qscheme=st.sampled_from((torch.per_tensor_affine, torch.per_tensor_symmetric)),
-           reduce_range=st.booleans())
-    def test_histogram_observer(self, qdtype, qscheme, reduce_range):
-        myobs = HistogramObserver(bins=3, dtype=qdtype, qscheme=qscheme, reduce_range=reduce_range)
-        # Calculate qparams should work for empty observers
-        qparams = myobs.calculate_qparams()
-        x = torch.tensor([2.0, 3.0, 4.0, 5.0], requires_grad=True)
-        y = torch.tensor([5.0, 6.0, 7.0, 8.0])
-        out_x = myobs(x)
-        self.assertTrue(out_x.requires_grad)
-        myobs(y)
-        self.assertEqual(myobs.min_val, 2.0)
-        self.assertEqual(myobs.max_val, 8.0)
-        self.assertEqual(myobs.histogram, [2., 3., 3.])
-
-        qparams = myobs.calculate_qparams()
-
-        if reduce_range:
-            if qscheme == torch.per_tensor_symmetric:
-                ref_scale = 0.0470588 * 255 / 127
-                ref_zero_point = 0 if qdtype is torch.qint8 else 128
-            else:
-                ref_scale = 0.0235294 * 255 / 127
-                ref_zero_point = -64 if qdtype is torch.qint8 else 0
-        else:
-            if qscheme == torch.per_tensor_symmetric:
-                ref_scale = 0.0470588
-                ref_zero_point = 0 if qdtype is torch.qint8 else 128
-            else:
-                ref_scale = 0.0235294
-                ref_zero_point = -128 if qdtype is torch.qint8 else 0
-
-        self.assertEqual(qparams[1].item(), ref_zero_point)
-        self.assertAlmostEqual(qparams[0].item(), ref_scale, delta=1e-5)
-        # Test for serializability
-        state_dict = myobs.state_dict()
-        b = io.BytesIO()
-        torch.save(state_dict, b)
-        b.seek(0)
-        loaded_dict = torch.load(b)
-        for key in state_dict:
-            self.assertEqual(state_dict[key], loaded_dict[key])
-        loaded_obs = HistogramObserver(bins=3, dtype=qdtype, qscheme=qscheme, reduce_range=reduce_range)
-        loaded_obs.load_state_dict(loaded_dict)
-        loaded_qparams = loaded_obs.calculate_qparams()
-        self.assertEqual(myobs.min_val, loaded_obs.min_val)
-        self.assertEqual(myobs.max_val, loaded_obs.max_val)
-        self.assertEqual(myobs.histogram, loaded_obs.histogram)
-        self.assertEqual(myobs.bins, loaded_obs.bins)
-        self.assertEqual(myobs.calculate_qparams(), loaded_obs.calculate_qparams())
-
-    def test_histogram_observer_one_sided(self):
-        myobs = HistogramObserver(bins=8, dtype=torch.quint8, qscheme=torch.per_tensor_affine, reduce_range=True)
-        x = torch.tensor([0.0, 0.3, 1.2, 1.7])
-        y = torch.tensor([0.1, 1.3, 2.0, 2.7])
-        myobs(x)
-        myobs(y)
-        self.assertEqual(myobs.min_val, 0)
-        qparams = myobs.calculate_qparams()
-        self.assertEqual(qparams[1].item(), 0)
-
-
-=======
 class TestModelNumerics(QuantizationTestCase):
     def test_float_quant_compare_per_tensor(self):
-        for qengine in ["fbgemm", "qnnpack"]:
-            if qengine not in torch.backends.quantized.supported_engines:
-                continue
-            if qengine == 'qnnpack':
-                if IS_PPC or TEST_WITH_UBSAN:
-                    continue
+        for qengine in supported_qengines:
             with override_quantized_engine(qengine):
                 torch.manual_seed(42)
                 my_model = ModelMultipleOps().to(torch.float32)
@@ -1950,12 +1573,7 @@
         self.assertGreater(SQNRdB, 35, msg='Quantized model numerics diverge from float, expect SQNR > 35 dB')
 
     def test_fake_quant_true_quant_compare(self):
-        for qengine in ["fbgemm", "qnnpack"]:
-            if qengine not in torch.backends.quantized.supported_engines:
-                continue
-            if qengine == 'qnnpack':
-                if IS_PPC or TEST_WITH_UBSAN:
-                    continue
+        for qengine in supported_qengines:
             with override_quantized_engine(qengine):
                 torch.manual_seed(67)
                 my_model = ModelMultipleOpsNoAvgPool().to(torch.float32)
@@ -1987,12 +1605,7 @@
     # Test to compare weight only quantized model numerics and
     # activation only quantized model numerics with float
     def test_weight_only_activation_only_fakequant(self):
-        for qengine in ["fbgemm", "qnnpack"]:
-            if qengine not in torch.backends.quantized.supported_engines:
-                continue
-            if qengine == 'qnnpack':
-                if IS_PPC or TEST_WITH_UBSAN:
-                    continue
+        for qengine in supported_qengines:
             with override_quantized_engine(qengine):
                 torch.manual_seed(67)
                 calib_data = torch.rand(2048, 3, 15, 15, dtype=torch.float32)
@@ -2018,7 +1631,6 @@
                     out_fq = fq_model(eval_data)
                     SQNRdB = 20 * torch.log10(torch.norm(out_ref) / torch.norm(out_ref - out_fq))
                     self.assertGreater(SQNRdB, SQNRTarget[idx], msg='Quantized model numerics diverge from float')
->>>>>>> 99a8381e
 
 if __name__ == '__main__':
     raise RuntimeError("This test file is not meant to be run directly, use:\n\n"
