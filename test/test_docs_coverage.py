import torch
import unittest
import os
import re
import textwrap


path = os.path.dirname(os.path.realpath(__file__))
rstpath = os.path.join(path, '../docs/source/')
pypath = os.path.join(path, '../torch/_torch_docs.py')
r1 = re.compile(r'\.\. autofunction:: (\w*)')
r2 = re.compile(r'\.\. auto(?:method|attribute):: (\w*)')


class TestDocCoverage(unittest.TestCase):

    @staticmethod
    def parse_rst(filename, regex):
        path = os.path.join(os.getenv('DOCS_SRC_DIR', ''), filename)
        if not os.path.exists(path):
            # Try to find the file using a relative path.
            path = os.path.join(rstpath, filename)

        ret = set()
        with open(path, 'r') as f:
            lines = f.readlines()
            for l in lines:
                l = l.strip()
                name = regex.findall(l)
                if name:
                    ret.add(name[0])
        return ret

    def test_torch(self):
        # TODO: The algorithm here is kind of unsound; we don't assume
        # every identifier in torch.rst lives in torch by virtue of
        # where it lives; instead, it lives in torch because at the
        # beginning of the file we specified automodule.  This means
        # that this script can get confused if you have, e.g., multiple
        # automodule directives in the torch file.  "Don't do that."
        # (Or fix this to properly handle that case.)

        # get symbols documented in torch.rst
        in_rst = self.parse_rst('torch.rst', r1)
        # get symbols in functional.py and _torch_docs.py
        whitelist = {
            # below are some jit functions
            'wait', 'fork', 'parse_type_comment', 'import_ir_module',
            'import_ir_module_from_buffer', 'merge_type_from_type_comment',
            'parse_ir', 'parse_schema',

            # below are symbols mistakely binded to torch.*, but should
            # go to torch.nn.functional.* instead
            'avg_pool1d', 'conv_transpose2d', 'conv_transpose1d', 'conv3d',
            'relu_', 'pixel_shuffle', 'conv2d', 'selu_', 'celu_', 'threshold_',
            'cosine_similarity', 'rrelu_', 'conv_transpose3d', 'conv1d', 'pdist',
<<<<<<< HEAD
            'adaptive_avg_pool1d', 'conv_tbc', 'channel_shuffle'
=======
            'adaptive_avg_pool1d', 'conv_tbc',

            # TODO: https://github.com/pytorch/pytorch/issues/36091
            'quantized_lstm', 'quantized_gru'
>>>>>>> 1b96b3f2
        }
        has_docstring = set(
            a for a in dir(torch)
            if getattr(torch, a).__doc__ and not a.startswith('_') and
            'function' in type(getattr(torch, a)).__name__)
        self.assertEqual(
            has_docstring & whitelist, whitelist,
            textwrap.dedent('''
            The whitelist in test_docs_coverage.py contains something
            that doesn't have a docstring or isn't in torch.*. If you just
            removed something from torch.*, please remove it from the whitelist
            in test_docs_coverage.py'''))
        has_docstring -= whitelist
        # https://github.com/pytorch/pytorch/issues/32014
        # The following context manager classes are imported on top leve torch
        # and are referred in docs as torch.no_grad. So we would like to have them
        # included in docs too. has_docstring only contains functions and no classes
        # so adding some them manually here.
        has_docstring |= {'no_grad', 'enable_grad', 'set_grad_enabled'}
        # assert they are equal
        self.assertEqual(
            has_docstring, in_rst,
            textwrap.dedent('''
            The lists of functions documented in torch.rst and in python are different.
            Did you forget to add a new thing to torch.rst, or whitelist things you
            don't want to document?''')
        )

    def test_tensor(self):
        in_rst = self.parse_rst('tensors.rst', r2)
        whitelist = {
            'names', 'unflatten', 'align_as', 'rename_', 'refine_names', 'align_to',
            'has_names', 'rename',
        }
        classes = [torch.FloatTensor, torch.LongTensor, torch.ByteTensor]
        has_docstring = set(x for c in classes for x in dir(c) if not x.startswith('_') and getattr(c, x).__doc__)
        has_docstring -= whitelist
        self.assertEqual(
            has_docstring, in_rst,
            textwrap.dedent('''
            The lists of tensor methods documented in tensors.rst and in python are
            different. Did you forget to add a new thing to tensors.rst, or whitelist
            things you don't want to document?''')
        )


if __name__ == '__main__':
    unittest.main()<|MERGE_RESOLUTION|>--- conflicted
+++ resolved
@@ -54,14 +54,10 @@
             'avg_pool1d', 'conv_transpose2d', 'conv_transpose1d', 'conv3d',
             'relu_', 'pixel_shuffle', 'conv2d', 'selu_', 'celu_', 'threshold_',
             'cosine_similarity', 'rrelu_', 'conv_transpose3d', 'conv1d', 'pdist',
-<<<<<<< HEAD
-            'adaptive_avg_pool1d', 'conv_tbc', 'channel_shuffle'
-=======
-            'adaptive_avg_pool1d', 'conv_tbc',
+            'adaptive_avg_pool1d', 'conv_tbc', 'channel_shuffle',
 
             # TODO: https://github.com/pytorch/pytorch/issues/36091
             'quantized_lstm', 'quantized_gru'
->>>>>>> 1b96b3f2
         }
         has_docstring = set(
             a for a in dir(torch)
