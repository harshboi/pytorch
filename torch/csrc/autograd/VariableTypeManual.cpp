--- conflicted
+++ resolved
@@ -374,14 +374,9 @@
     .aliasAnalysis(AliasAnalysisKind::FROM_SCHEMA)
     .impl_unboxedOnlyKernel<decltype(VariableType::copy_), &VariableType::copy_>(DispatchKey::Autograd))
   .op(torch::RegisterOperators::options()
-    .schema("aten::backward(Tensor self, Tensor? gradient=None, bool keep_graph=False, bool create_graph=False) -> ()")
-<<<<<<< HEAD
+    .schema("aten::backward(Tensor self, Tensor? gradient=None, bool? retain_graph=None, bool create_graph=False) -> ()")
     .aliasAnalysis(AliasAnalysisKind::CONSERVATIVE)
-    // For backward(), we need the catch-all kernel (see comment above), but we also need the VariableTensorId backend
-=======
-    .aliasAnalysis(AliasAnalysisKind::FROM_SCHEMA)
     // For backward(), we need the catch-all kernel (see comment above), but we also need the Autograd backend
->>>>>>> 126852c1
     // kernel, because when called with a VariableTensorId tensor, it goes through the variable fallback kernel,
     // which calls callBoxed(), which doesn't support optional tensor arguments yet and backward() has an optional
     // tensor argument.
