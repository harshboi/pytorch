--- conflicted
+++ resolved
@@ -158,28 +158,6 @@
          },
          aliasAnalysisFromSchema()),
      Operator(
-<<<<<<< HEAD
-         "prim::Print(...) -> ()",
-         [](Stack* stack) {
-           auto num_inputs = pop(stack).toInt();
-           std::stringstream ss;
-           bool first = true;
-           for (const IValue& i : last(stack, num_inputs)) {
-             if (!first)
-               ss << " ";
-             first = false;
-             ss << i;
-           }
-           drop(stack, num_inputs);
-           ss << std::endl;
-           auto* handler = getPrintHandler();
-           TORCH_INTERNAL_ASSERT(handler);
-           handler(ss.str());
-         },
-         aliasAnalysisSpecialCase()),
-     Operator(
-=======
->>>>>>> 4e463b63
          "prim::IgnoredPythonOp(...) -> None",
          [](Stack* stack) {
            throw JITException(
@@ -693,13 +671,6 @@
            TORCH_CHECK(
                false, "wait is implemented directly in the interpreter");
          },
-<<<<<<< HEAD
-         aliasAnalysisSpecialCase()),
-     Operator(
-         "prim::Uninitialized() -> Any",
-         [](Stack* stack) { push(stack, IValue::uninitialized()); },
-=======
->>>>>>> 4e463b63
          aliasAnalysisSpecialCase())});
 
 RegisterOperators logging_operators(
