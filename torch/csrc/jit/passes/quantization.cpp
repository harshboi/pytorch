#include <torch/csrc/jit/passes/quantization.h>
#include <torch/csrc/jit/passes/constant_pooling.h>
#include <torch/csrc/jit/passes/constant_propagation.h>
#include <torch/csrc/jit/passes/freeze_module.h>
#include <torch/csrc/jit/passes/fuse_linear.h>
#include <torch/csrc/jit/passes/graph_rewrite_helper.h>
#include <torch/csrc/jit/passes/inliner.h>
#include <torch/csrc/jit/passes/prepack_folding.h>
#include <torch/csrc/jit/passes/quantization_patterns.h>
#include <torch/csrc/jit/passes/subgraph_rewrite.h>

#include <torch/csrc/jit/frontend/schema_matching.h>
#include <torch/csrc/jit/ir/ir.h>
#include <torch/csrc/jit/ir/irparser.h>
#include <torch/csrc/jit/ir/node_hashing.h>
#include <torch/csrc/jit/ir/subgraph_matcher.h>
#include <torch/csrc/jit/jit_log.h>
#include <torch/csrc/jit/runtime/operator.h>

#include <c10/core/QScheme.h>

#include <algorithm>
#include <stack>

namespace torch {
namespace jit {
namespace {

using OptionalModuleVector = std::vector<c10::optional<Module>>;
using ModuleMethodVector = std::vector<std::pair<Module, std::string>>;
using NameModuleVector = std::vector<std::pair<std::string, Module>>;
using graph_rewrite_helper::getFuncName;
using graph_rewrite_helper::getIValue;
using graph_rewrite_helper::getValue;
using graph_rewrite_helper::PatternInfo;
using graph_rewrite_helper::replaceConvolutionWithConv2d;

// Map of quantization parameter name and value
// for example _scale, _zero_point,
// _scalar_type and _axis(for per channel quantization)
using QParamVector = std::vector<std::pair<std::string, IValue>>;

struct PatternsAndModules {
  bool is_conv;
  bool is_per_channel;
  const PatternInfo& pattern;
  Module packed_params_module;
};

std::vector<std::string> _static_quantizable_call_funcs = {
    "conv2d",
    "linear",
    "batch_norm",
};

std::vector<std::string> _dynamic_quantizable_call_funcs = {
    "linear",
};

std::vector<std::string> _static_quantizable_aten_funcs = {
    "conv2d",
    "conv3d",
    "linear",
    "addmm",
    "matmul",
    "add_",
    "add",
    "cat",
    "lstm",
    "mul",
    "mul_",
};

std::vector<std::string> _dynamic_quantizable_aten_funcs = {
    "linear",
};

// These are the prim::CallFunctions that doesn't require observation and
// have a single input Tensor
// example: `prim::CallFunction(%dropout, %input_tensor, ...)
// so we propagate observed property from %input_tensor to the
// output of the `prim::CallFunction`
// Also these ops doesn't do computation on the value of Tensor, the
// operation only depends on the shape of the Tensor
std::vector<std::string> _single_input_general_shape_call_funcs = {
    "adaptive_avg_pool1d",
    "adaptive_avg_pool2d",
    "adaptive_avg_pool3d",
    "avg_pool1d",
    "avg_pool3d",
    "_max_pool1d",
    "_max_pool2d",
    "_max_pool3d",
    "dropout",
    "interpolate",
    "upsample",
    "upsample_bilinear",
    "upsample_nearest",
    "relu",
    "sigmoid",
    "tanh",
};

// Similar to prim::CallFunctions, there are aten ops that doesn't
// require observation and have a single input Tensor
// Also these ops doesn't do computation on the value of Tensor, the
// operation only depends on the shape of the Tensor
// e.g. `aten::flatten(%input_tensor, ...)`
std::vector<std::string> _single_input_general_shape_aten_funcs = {
    "max_pool1d",
    "max_pool2d",
    "max_pool3d",
    "avg_pool1d",
    "avg_pool3d",
    "flatten",
    "max",
    "min",
    "mean",
    "upsample_nearest1d",
    "upsample_nearest2d",
    "upsample_nearest3d",
    "adaptive_avg_pool1d",
    "adaptive_avg_pool2d",
    "adaptive_avg_pool3d",
    "upsample_linear1d",
    "upsample_bilinear2d",
    "upsample_trilinear3d",
    "upsample_bicubic2d",
    "dropout",
    "reshape",
    "resize_", // Non-inplace resize is deprecated
    "chunk",
    "view",
    "transpose",
    "contiguous",
    "permute",
    "repeat_interleave",
    "clamp",
    // "clamp_",  // Enable when quantized `clamp_` is ready
    "relu",
    "sigmoid",
    "tanh",
};

// Theses are prim::CallFunctions for ops that doesn't require observation and
// have a single input Tensor
// Also these ops do computation on the value of Tensor
<<<<<<< HEAD
std::vector<std::string> _single_input_general_value_call_funcs = {
    "avg_pool2d",
};
=======
std::vector<std::string> _single_input_general_value_call_funcs = {};
>>>>>>> 3891ef2f

// Theses are aten functions for ops that doesn't require observation and
// have a single input Tensor
// Also these ops do computation on the value of Tensor
// e.g. `aten::maxpool(%input_tensor, ...)`
<<<<<<< HEAD
std::vector<std::string> _single_input_general_value_aten_funcs = {
    "avg_pool2d",
};

=======
std::vector<std::string> _single_input_general_value_aten_funcs = {};
>>>>>>> 3891ef2f

struct FuncArg {
  std::string func_name;
  int arg_index;
};

using AtenFuncArgs = std::vector<FuncArg>;
using CallFuncArgs = std::vector<FuncArg>;

// Special checks for ops that do not require observers for all input tensors.
// For each operator in this list observers are inserted for the input based
// on the index specified.
AtenFuncArgs _observe_inputs_aten_func = {};
CallFuncArgs _observe_inputs_call_func = {{"batch_norm", 1}};

void fillQConfigMap(
    const Module& module,
    const QConfigDict& qconfig_dict,
    ModuleQConfigMap& map,
    const std::string& key = "",
    const c10::optional<QConfig>& parent_qconfig = c10::nullopt) {
  c10::optional<QConfig> qconfig;
  if (qconfig_dict.find(key) != qconfig_dict.end()) {
    qconfig = qconfig_dict.at(key);
  } else {
    qconfig = parent_qconfig;
  }
  map[module._ivalue()] = qconfig;

  for (const NameModule& s : module.named_children()) {
    std::string child_key;
    if (key == "") {
      child_key = s.name;
    } else {
      child_key = key + "." + s.name;
    }
    fillQConfigMap(s.value._ivalue(), qconfig_dict, map, child_key, qconfig);
  }
}

bool isAtenFunc(Node* n, const std::vector<std::string>& aten_funcs) {
  std::vector<Symbol> aten_func_symbols;
  std::transform(
      aten_funcs.begin(),
      aten_funcs.end(),
      std::back_inserter(aten_func_symbols),
      [](const std::string& s) { return Symbol::aten(s); });

  return std::find(
             aten_func_symbols.begin(), aten_func_symbols.end(), n->kind()) !=
      aten_func_symbols.end();
}

bool isFunctionNode(
    Node* n,
    const std::vector<std::string>& call_funcs,
    const std::vector<std::string>& aten_funcs) {
  bool is_func_node = isAtenFunc(n, aten_funcs);
  if (n->kind() == prim::CallFunction) {
    auto func_name = getFuncName(n->inputs()[0]);
    is_func_node |=
        std::find(call_funcs.begin(), call_funcs.end(), func_name) !=
        call_funcs.end();
  }
  return is_func_node;
}

// checks if a block will always raise an Exception
bool alwaysRaisesException(Block* block) {
  for (Node* n : block->nodes()) {
    if (n->kind() == prim::RaiseException) {
      return true;
    }
    if (n->kind() == prim::If) {
      bool exception = true;
      for (Block* b : n->blocks()) {
        exception &= alwaysRaisesException(b);
      }
      if (exception) {
        return true;
      }
    }
  }
  return false;
}

bool hasScalarInput(Node* n) {
  std::vector<std::string> scalar_ops = {"add", "add_", "mul", "mul_"};

  return isAtenFunc(n, scalar_ops) &&
      n->input(0)->type()->isSubtypeOf(TensorType::get()) &&
      n->input(1)->type()->isSubtypeOf(NumberType::get());
}

bool isSingleInputGeneralValueAtenFunction(Node* n) {
  return isFunctionNode(
      n,
      /* call_funcs = */ {},
      /* aten_funcs = */ _single_input_general_value_aten_funcs);
}

bool isSingleInputGeneralCallFunction(Node* n) {
  static std::vector<std::string> _single_input_general_call_funcs;
  std::copy(
      _single_input_general_shape_call_funcs.begin(),
      _single_input_general_shape_call_funcs.end(),
      std::back_inserter(_single_input_general_call_funcs));
  std::copy(
      _single_input_general_value_call_funcs.begin(),
      _single_input_general_value_call_funcs.end(),
      std::back_inserter(_single_input_general_call_funcs));
  return isFunctionNode(
      n,
      /* call_funcs = */ _single_input_general_shape_call_funcs,
      /* aten_funcs = */ {});
}

bool isSingleInputGeneralAtenFunction(Node* n) {
  static std::vector<std::string> _single_input_general_aten_funcs;
  std::copy(
      _single_input_general_shape_aten_funcs.begin(),
      _single_input_general_shape_aten_funcs.end(),
      std::back_inserter(_single_input_general_aten_funcs));
  std::copy(
      _single_input_general_value_aten_funcs.begin(),
      _single_input_general_value_aten_funcs.end(),
      std::back_inserter(_single_input_general_aten_funcs));
  return isFunctionNode(
      n,
      /* call_funcs = */ {},
      /* aten_funcs = */ _single_input_general_aten_funcs);
}

// For a given value `v`, get the list of values that we need to check
// if they are observed/quantized or not, if so, we can say the
// `v` is also observed/quantized, since we can derive
// the quantization parameters for `v` given the list of values
std::vector<Value*> getPassThroughInputs(Value* v) {
  Node* n = v->node();
  if (isSingleInputGeneralCallFunction(n)) {
    return {n->input(1)};
  } else if (
      isSingleInputGeneralAtenFunction(n) ||
      (n->kind() == Symbol::aten("sort") && v->offset() == 0)) {
    return {n->input(0)};
  } else if (n->kind() == prim::If && n->outputs().size() == 1) {
    std::vector<Value*> inputs;
    for (Block* subblock : n->blocks()) {
      if (alwaysRaisesException(subblock)) {
        continue;
      }
      auto* output = subblock->outputs()[0];
      inputs.push_back(output);
    }
    return inputs;
  } else if (n->kind() == prim::ListUnpack) {
    return {n->input(0)};
  } else if (n->kind() == prim::ListConstruct) {
    std::vector<Value*> inputs;
    for (auto* v : n->inputs()) {
      inputs.push_back(v);
    }
    return inputs;
  }
  return {};
}

bool mayRequireObservation(Value* v) {
  return !hasScalarInput(v->node());
}

bool nodeQuantizable(Node* n, bool is_dynamic = false) {
  return isFunctionNode(
      n,
      /* call_funcs = */
      is_dynamic ? _dynamic_quantizable_call_funcs
                 : _static_quantizable_call_funcs,
      /* aten_funcs = */
      is_dynamic ? _dynamic_quantizable_aten_funcs
                 : _static_quantizable_aten_funcs);
}

// We don't want to analyze the graph for some `builtin` CallFunctions
// like `linear` because we want to preserve the op boundary
bool userDefinedCallFunction(Node* n) {
  return n->kind() == prim::CallFunction &&
      !isSingleInputGeneralCallFunction(n) &&
      !isFunctionNode(n, _static_quantizable_call_funcs, {});
}

std::shared_ptr<Graph> getCallFunctionGraph(Node* n) {
  auto* func_node = n->input(0)->node();
  auto func = func_node->output()->type()->expect<FunctionType>()->function();
  TORCH_CHECK(
      func->isGraphFunction(), "Quantization only works for graph function");
  return func->graph();
}

Module findChildModule(
    const Module& module,
    const std::vector<std::string>& path) {
  Module m = module;
  for (const auto& p : path) {
    m = m.attr(p).toModule();
  }
  return m;
}

// Check if value is the input of the graph
bool hitGraphInput(Value* value) {
  Graph* graph = value->owningGraph();
  const auto& inputs = graph->inputs();
  return std::find(inputs.begin(), inputs.end(), value) != inputs.end();
}

// Get the module access path for a Value representing a module instance
// by tracing back the GetAttr nodes and recording all the attribute
// names along the way.
// For example, the module access path will be ['sub', 'basic_block', 'conv1']
// for `self.sub.basic_block.conv1`
std::vector<std::string> getModuleAccessPath(Value* instance, Value* self) {
  std::vector<std::string> path;
  // Iterator to traverse back the GetAttr calls
  Value* iter = instance;
  // trace back the instance to recover the path of the submodule
  while (!hitGraphInput(iter) && iter->node()->kind() == prim::GetAttr) {
    Node* get_attr = iter->node();
    // record the name of GetAttr
    path.push_back(get_attr->s(attr::name));
    // trace back the chain of GetAttr
    iter = get_attr->inputs()[0];
  }
  TORCH_CHECK(
      iter == self,
      "Can't handle the access pattern of GetAttr "
      " in getModuleAccessPath, traced back to:",
      iter->debugName(),
      " which is not self:",
      self->debugName());
  std::reverse(path.begin(), path.end());
  return path;
}

Module getInvokedModule(Module& module, Node* n, Value* self) {
  auto* instance = n->inputs()[0];
  auto path = getModuleAccessPath(instance, self);
  return findChildModule(module, path);
}

bool isPerChannel(at::QScheme qscheme) {
  return qscheme == c10::kPerChannelAffine ||
      qscheme == c10::kPerChannelSymmetric;
}

class ModuleCloneHelper {
 public:
  /** Clone according to module qconfig map, this is for handling the case
   *  where we have two module instances sharing the same ClassType
   *  but configured with different QConfig
   *  code is copied and modified from
   * https://github.com/pytorch/pytorch/blob/master/torch/csrc/jit/api/module.cpp
   */
  Module clone(
      const Module& module,
      const ModuleQConfigMap& module_qconfig_map) {
    std::unordered_map<TypePtr, QConfigTypePtrMap> type_remap;
    return clone_impl(module, module_qconfig_map, type_remap);
  }

 private:
  Module clone_impl(
      const Module& module,
      const ModuleQConfigMap& module_qconfig_map,
      std::unordered_map<TypePtr, QConfigTypePtrMap>& type_remap) {
    auto qconfig = module_qconfig_map.at(module._ivalue());
    auto type = module.type();
    // Create a new _ivalue in the same compilation unit.
    // Since now we have shared ClassType, we need to preserve the shared
    // ClassType during cloning, so we first use type and qconfig to check if
    // the type is already cloned, if so, we'll create a new module with the
    // cloned ClassType, if not, we'll create a new module and a new ClassType.
    bool type_already_cloned = type_remap.find(type) != type_remap.end() &&
        type_remap.at(type).find(qconfig) != type_remap.at(type).end();
    Module r;
    if (type_already_cloned) {
      // if we cloned the class type before, we'll reuse it
      Module new_module(
          module._ivalue()->compilation_unit(),
          type_remap.at(type).at(qconfig)->cast<ClassType>());
      r = new_module;
    } else {
      Module new_module(
          *type->name(), module._ivalue()->compilation_unit(), true);
      r = new_module;
      type_remap[type][module_qconfig_map.at(module._ivalue())] = r.type();
    }
    // Copy slots. If a slot is a module - recursively clone it.
    size_t N = type->numAttributes();
    for (size_t i = 0; i < N; ++i) {
      IValue s = module._ivalue()->getSlot(i);
      if (type->getAttribute(i)->is_module()) {
        const Module& orig = Module(s.toObject());
        Module cloned = clone_impl(orig, module_qconfig_map, type_remap);
        r.register_module(type->getAttributeName(i), cloned);
      } else {
        r.register_attribute(
            type->getAttributeName(i),
            type->getAttribute(i),
            s,
            type->is_parameter(i));
      }
    }

    // only clone the methods and constants if the ClassType is not cloned
    // before
    if (!type_already_cloned) {
      for (size_t i = 0; i < type->numConstants(); ++i) {
        r.type()->addConstant(type->getConstantName(i), type->getConstant(i));
      }
      // Clone methods remapping the types to the cloned ones.
      for (auto& fn : type->methods()) {
        clone_method(module, r, *fn, module_qconfig_map, type_remap);
      }
    }
    return r;
  }

  void remapTypes(
      Block* block,
      Value* self,
      const Module& source,
      Module& target,
      const ModuleQConfigMap& module_qconfig_map,
      const std::function<TypePtr(TypePtr, c10::optional<QConfig>)>&
          type_remap_fn) {
    // remap of %self will be done outside of the function
    // and we don't support the case when people pass in
    // module as argument of the method because in that case
    // we need to do more comprehensive analysis to decide the
    // QConfig for the module
    for (size_t i = 1; i < block->inputs().size(); ++i) {
      TORCH_CHECK(
          !block->inputs()[i]->type()->cast<ClassType>(),
          "We don't support quantizing methods that has Object as arguments");
    }
    for (Node* node : block->nodes()) {
      // remapping type for module instance
      if (node->kind() == prim::CallMethod) {
        Value* instance = node->inputs()[0];
        auto path = getModuleAccessPath(instance, self);
        auto child = findChildModule(source, path);
        auto qconfig = module_qconfig_map.at(child._ivalue());
        instance->setType(type_remap_fn(instance->type(), qconfig));
      }
      // We don't remap output and the remapping of module type
      // will be done in CallMethod, we don't support type remapping
      // for modules returned from methods or functions
      for (Block* sub_block : node->blocks()) {
        remapTypes(
            sub_block, self, source, target, module_qconfig_map, type_remap_fn);
      }
      for (Symbol name : node->attributeNames()) {
        if (node->kindOf(name) == AttributeKind::g) {
          remapTypes(
              node->g(name).get(),
              source,
              target,
              module_qconfig_map,
              type_remap_fn);
        } else if (node->kindOf(name) == AttributeKind::gs) {
          for (const auto& g : node->gs(name)) {
            remapTypes(
                g.get(), source, target, module_qconfig_map, type_remap_fn);
          }
        }
      }
    }
  }

  void remapTypes(
      Graph* graph,
      const Module& source,
      Module& target,
      const ModuleQConfigMap& module_qconfig_map,
      const std::function<TypePtr(TypePtr, c10::optional<QConfig>)>&
          type_remap_fn) {
    remapTypes(
        graph->block(),
        graph->inputs()[0],
        source,
        target,
        module_qconfig_map,
        type_remap_fn);
  }

  void clone_method(
      const Module& source,
      Module& target,
      const Function& method,
      const ModuleQConfigMap& module_qconfig_map,
      const std::unordered_map<TypePtr, QConfigTypePtrMap>& type_remap) {
    auto type_remap_fn = [&](TypePtr type_ptr,
                             const c10::optional<QConfig>& qconfig) {
      if (type_remap.find(type_ptr) != type_remap.end()) {
        const auto& qconfig_map = type_remap.at(type_ptr);
        if (qconfig_map.find(qconfig) != qconfig_map.end()) {
          return qconfig_map.at(qconfig);
        }
      }
      return type_ptr;
    };
    auto graph = method.graph()->copy();
    remapTypes(graph.get(), source, target, module_qconfig_map, type_remap_fn);
    // remap self
    graph->inputs()[0]->setType(target.type());
    const auto this_method_name =
        c10::QualifiedName(*target.type()->name(), method.name());
    auto copied = target._ivalue()->compilation_unit()->create_function(
        this_method_name, graph);
    target.type()->addMethod(copied);
    // we'll use default schema for cloned method
  }
};

class InsertObserversHelper {
 public:
  explicit InsertObserversHelper(const ModuleQConfigMap& map)
      : module_qconfig_map_(map) {}

  void preprocess(Module& module, const std::string& method_name);

  /**
   * Recursively insert observers for the method, also we'll process
   * the nodes in the graph in the order of execution of these nodes
   * since we need the context information to decide whether we want to
   * observe/quantize a value a not, we don't want to observe a value multiple
   * times.
   *
   * arguemnt: is_entry_point means whether the current method is the forward
   * method of the top level module.
   *
   * Since we want to insert observers in the call site instead of in the called
   * graph, we'll postpone inserting observer to caller as much as possible, if
   * we know the current method is the outer most method, then
   * we will insert all observers in the graph instead of postpone this to the
   * parent, note that this assumes we don't have recursive method
   * calls
   *
   * returns a tuple of vectors of observer modules for input and output, these
   * are used for inserting observers for the input/output values
   * since we need to insert these values at call site.
   * And a vector of indexes of outputs that indicates whether the output value
   * is already observed or not, this is used for propagating the observed
   * property of a value through CallMethods, because we should skip inserting
   * observers for ops that don't require observation
   */
  std::tuple<OptionalModuleVector, OptionalModuleVector, std::vector<size_t>>
  insertObservers(
      Module& module,
      const std::string& method_name,
      bool is_entry_point = false,
      std::unordered_set<Value*> graph_observed_values =
          std::unordered_set<Value*>());

  void setDynamicFlag(bool is_dynamic_);

 private:
  std::tuple<OptionalModuleVector, OptionalModuleVector, std::vector<size_t>>
  insertObserversFor(
      Block* block,
      script::Module& module,
      // this is a reference because when we insert observer for a value
      // in one block it is also observed in another block, we don't want to
      // insert multiple observers for the same value
      std::unordered_set<Value*>& block_observed_values,
      bool is_entry_point = false,
      bool is_user_defined_function = false);

  void recordObserved(
      Value* v,
      Module observer_module,
      std::unordered_map<Value*, Module>& values_to_observe,
      std::unordered_set<Value*>& block_observed_values);

  ModuleMethodVector getInvokedMethods(
      Module& module,
      const std::string& method_name);

  bool valueNeedsToBeQuantized(Value* v);

  bool isObserved(
      Value* v,
      const std::unordered_set<Value*>& block_observed_values) {
    return block_observed_values.count(v) || observed_values_.count(v);
  }

  // Fill the map between the caller input/output to input/output
  // of called graph, this is used to navigate through the graph
  // to find the observer for a given value
  void fillBoundaryValueMap(Module& module, const std::string& method_name);

  // Fill the map from value to the corresponding observer module
  // this map is used in insertObservers to actually insert
  // observers to the module
  void fillValueObserverMap(Module& module, const std::string& method_name);

  // Clone observer module and add it to the original module,
  // and insert a call to observer forward function
  void insertObserverFor(
      Value* v,
      Module& module,
      const Module& observer_module,
      NameModuleVector& observer_name_and_modules);

  c10::optional<Module> getObserverFor(Value* v);

  void propagateObservedProperty(
      Value* output,
      std::unordered_set<Value*>& block_observed_values);

  void delayObservingValuesInPattern(Graph& graph, const PatternInfo& pattern);

  void addValuesToDelayObservation(
      const Module& module,
      const std::string& method_name);

  // Fill the map from values to the list of values that can pass the observed
  // property to it
  void fillPassThroughValueMap(const std::shared_ptr<Graph>& graph);

  const ModuleQConfigMap& module_qconfig_map_;
  // Values we want to delay observation, used to delay the observation for
  // values in the middle of the ops that are supposed to be fused, e.g.
  // the output value of conv in the conv - relu pattern
  // the key is the intermediate output, e.g. output of conv
  // the value is the value we want to observe, e.g. output of relu
  std::unordered_map<Value*, Value*> delay_observation_map_;
  std::unordered_set<Graph*> visited_graph_of_observer_map_;
  std::unordered_map<Value*, Module> observer_for_value_;
  // Map from values from callsite into the values in the CallMethod graph
  // key of the map is the value from caller graph, and the value of the map
  // is the list of values in the callee graph (the graph
  // corresponding to the called method),
  // the reason it is a set is that a value in the caller graph
  // can both correspond to the output of one callee graph and input of another
  // callee graph.
  std::unordered_map<Value*, std::unordered_set<Value*>> boundary_value_map_;
  std::unordered_set<Value*> observed_values_;
  // This is used for the observed values to pass through the ops like flatten,
  // so that output value of flatten does not need to be observed
  // key is the output of the op, value is a vector of values that need
  // to be observed in order to pass the observed property to the output
  std::unordered_map<Value*, std::vector<Value*>> pass_through_value_map_;
  // Unique id generator for observer module, used for generating
  // unique observer names when we insert observer module, we
  // record the current unique id used to avoid incrementing from 0
  // every time to find a unique id.
  int uid_ = 0;
  // Set of observer forward call nodes
  std::unordered_set<Node*> observer_nodes_;
  // Map from block to a vector of observer name and observer modules we
  // want to add to the module instance that has the block
  std::unordered_map<Block*, NameModuleVector> block_observer_map_;

  // Is dynamic quantization enabled for the observer pass.
  bool is_dynamic = false;
  // These are the IR patterns we match to skip inserting observers.
  // They are compiled once on construction and used repeatedly within
  // the pass.
  const PatternInfo conv2d_functional_relu = PatternInfo::parse_from_str(R"(
graph(%self, %input, %inplace):
    %relu = prim::Constant[name="relu"]()
    %first_module = match::module[name="Conv2d"](%self)
    %first_output = prim::CallMethod[name="forward"](%first_module, %input)
    %second_output = prim::CallFunction(%relu, %first_output, %inplace)
    return (%second_output) )");
  const PatternInfo conv2d_relu = PatternInfo::parse_from_str(R"(
graph(%self, %input):
    %first_module = match::module[name="Conv2d"](%self)
    %first_output = prim::CallMethod[name="forward"](%first_module, %input)
    %second_module = match::module[name="ReLU"](%self)
    %second_output = prim::CallMethod[name="forward"](%second_module, %first_output)
    return (%second_output) )");
  const PatternInfo conv3d_functional_relu = PatternInfo::parse_from_str(R"(
graph(%self, %input, %inplace):
    %relu = prim::Constant[name="relu"]()
    %first_module = match::module[name="Conv3d"](%self)
    %first_output = prim::CallMethod[name="forward"](%first_module, %input)
    %second_output = prim::CallFunction(%relu, %first_output, %inplace)
    return (%second_output) )");
  const PatternInfo conv3d_relu = PatternInfo::parse_from_str(R"(
graph(%self, %input):
    %first_module = match::module[name="Conv3d"](%self)
    %first_output = prim::CallMethod[name="forward"](%first_module, %input)
    %second_module = match::module[name="ReLU"](%self)
    %second_output = prim::CallMethod[name="forward"](%second_module, %first_output)
    return (%second_output) )");
  const PatternInfo matmul_add = PatternInfo::parse_from_str(R"(
graph(%input, %weight, %bias, %4):
     %weight_t = aten::t(%weight)
     %first_output = aten::matmul(%input, %weight_t)
     %second_output = aten::add_(%first_output, %bias, %4)
     return (%second_output) )");
  const PatternInfo add_module_relu = PatternInfo::parse_from_str(R"(
graph(%self, %a, %b):
     %one = prim::Constant[value=1]()
     %first_output = aten::add_(%a, %b, %one)
     %second_module = match::module[name="ReLU"](%self)
     %second_output = prim::CallMethod[name="forward"](%second_module, %first_output)
     return (%second_output) )");

  const PatternInfo add_functional_relu = PatternInfo::parse_from_str(R"(
graph(%self, %a, %b, %inplace):
     %one = prim::Constant[value=1]()
     %first_output = aten::add_(%a, %b, %one)
     %relu = prim::Constant[name="relu"]()
     %second_output = prim::CallFunction(%relu, %first_output, %inplace)
     return (%second_output) )");

  const PatternInfo bn_relu = PatternInfo::parse_from_str(R"(
graph(%self, %input):
    %first_module = match::module[name="BatchNorm2d"](%self)
    %first_output = prim::CallMethod[name="forward"](%first_module, %input)
    %second_module = match::module[name="ReLU"](%self)
    %second_output = prim::CallMethod[name="forward"](%second_module, %first_output)
    return (%second_output) )");

  // TODO: Make fusion support BN+Functional Relu with inplace.
  const PatternInfo bn_functional_relu = PatternInfo::parse_from_str(R"(
graph(%self, %input, %inplace):
    %relu = prim::Constant[name="relu"]()
    %first_module = match::module[name="BatchNorm2d"](%self)
    %first_output = prim::CallMethod[name="forward"](%first_module, %input)
    %second_output = prim::CallFunction(%relu, %first_output, %inplace)
    return (%second_output) )");

  const PatternInfo mul_module_relu = PatternInfo::parse_from_str(R"(
graph(%self, %a, %b):
     %first_output = aten::mul(%a, %b)
     %second_module = match::module[name="ReLU"](%self)
     %second_output = prim::CallMethod[name="forward"](%second_module, %first_output)
     return (%second_output) )");

  const PatternInfo inplace_mul_module_relu = PatternInfo::parse_from_str(R"(
graph(%self, %a, %b):
     %first_output = aten::mul_(%a, %b)
     %second_module = match::module[name="ReLU"](%self)
     %second_output = prim::CallMethod[name="forward"](%second_module, %first_output)
     return (%second_output) )");

  const PatternInfo mul_functional_relu = PatternInfo::parse_from_str(R"(
graph(%self, %a, %b, %inplace):
     %first_output = aten::mul(%a, %b)
     %relu = prim::Constant[name="relu"]()
     %second_output = prim::CallFunction(%relu, %first_output, %inplace)
     return (%second_output) )");

  const PatternInfo inplace_mul_functional_relu =
      PatternInfo::parse_from_str(R"(
graph(%self, %a, %b, %inplace):
     %first_output = aten::mul_(%a, %b)
     %relu = prim::Constant[name="relu"]()
     %second_output = prim::CallFunction(%relu, %first_output, %inplace)
     return (%second_output) )");

  const std::vector<std::reference_wrapper<const PatternInfo>> delay_patterns =
      {
          conv2d_functional_relu,
          conv2d_relu,
          conv3d_functional_relu,
          conv3d_relu,
          matmul_add,
          add_module_relu,
          add_functional_relu,
          bn_relu,
          bn_functional_relu,
          mul_module_relu,
          inplace_mul_module_relu,
          mul_functional_relu,
          inplace_mul_functional_relu,
  };
};

// Check if `use` is an aten function of name `func_name` and if value
// `v` is the nth argument (if provided) of the function.
bool matchAtenFuncToUse(
    const Use& use,
    const std::string& func_name,
    c10::optional<int> n) {
  Node* node = use.user;
  return node->kind() == Symbol::aten(func_name) &&
      (!n.has_value() || n.value() == use.offset);
}

// Check if `use` is a CallFunction of name `func_name` and if value
// `v` is the nth argument (if provided) of the function
bool matchCallFuncToUse(
    const Use& use,
    const std::string& func_name,
    c10::optional<int> n) {
  Node* node = use.user;
  return node->kind() == prim::CallFunction &&
      getFuncName(node->inputs()[0]) == func_name &&
      (!n.has_value() || n.value() == use.offset);
}

// Check any use of `v` matches the aten function call
// or CallFunction patterns
bool matchArgPattern(
    Value* v,
    const AtenFuncArgs& aten_func_args,
    const CallFuncArgs& call_func_args) {
  for (const Use& u : v->uses()) {
    for (const auto& func_arg : aten_func_args) {
      if (matchAtenFuncToUse(u, func_arg.func_name, func_arg.arg_index)) {
        return true;
      }
    }

    for (const auto& func_arg : call_func_args) {
      if (matchCallFuncToUse(u, func_arg.func_name, func_arg.arg_index)) {
        return true;
      }
    }
  }
  return false;
}

bool isBiasOfConvOrLinear(Value* v) {
  bool result = matchArgPattern(
      v,
      AtenFuncArgs({{"conv2d", 2}, {"conv3d", 2}, {"linear", 2}}),
      CallFuncArgs({{"linear", 3}}));
  return result;
}

bool isWeight(Value* v) {
  bool result = matchArgPattern(
      v,
      AtenFuncArgs({{"conv2d", 1}, {"conv3d", 1}, {"linear", 1}, {"lstm", 2}}),
      CallFuncArgs({{"linear", 2}}));
  return result;
}

// Go through the CallMethod graph to check if the value is Weight.
bool isWeight(Module& module, Value* v) {
  if (isWeight(v)) {
    return true;
  }
  c10::optional<bool> result;
  auto* self = v->owningGraph()->inputs()[0];
  for (const Use& u : v->uses()) {
    Node* n = u.user;
    if (n->kind() == prim::CallMethod) {
      auto m = getInvokedModule(module, n, self);
      auto g = m.get_method(n->s(attr::name)).graph();
      auto call_method_result = isWeight(m, g->inputs()[u.offset]);
      if (result.has_value()) {
        // Check to make sure all the CallMethods in the graph produce the same
        // output.
        TORCH_CHECK(
            call_method_result == result.value(),
            "Expected all CallMethods to use either weight "
            "or non-weight value.",
            v->debugName());
      } else {
        result = call_method_result;
      }
    }
  }
  return result.has_value() ? result.value() : false;
}

Module getObserverModuleFor(Value* v, const QConfig& qconfig) {
  return isWeight(v) ? std::get<1>(qconfig) : std::get<0>(qconfig);
}

ModuleMethodVector InsertObserversHelper::getInvokedMethods(
    Module& module,
    const std::string& method_name) {
  ModuleMethodVector invoked_methods;
  Method method = module.get_method(method_name);
  auto graph = method.graph();

  std::stack<Block*> blocks_to_visit;
  blocks_to_visit.push(graph->block());
  while (!blocks_to_visit.empty()) {
    Block* b = blocks_to_visit.top();
    blocks_to_visit.pop();
    for (Node* n : b->nodes()) {
      // Skip observer nodes
      if (observer_nodes_.count(n)) {
        continue;
      }
      if (n->kind() == prim::CallMethod) {
        invoked_methods.push_back(std::make_pair(
            getInvokedModule(module, n, graph->inputs()[0]), n->s(attr::name)));
      }

      for (Block* subblock : n->blocks()) {
        blocks_to_visit.push(subblock);
      }
    }
  }
  return invoked_methods;
}

void InsertObserversHelper::insertObserverFor(
    Value* v,
    Module& module,
    const Module& observer_module,
    NameModuleVector& observer_name_and_modules) {
  if (observed_values_.count(v)) {
    return;
  }
  Module observer = observer_module.clone_instance();
  std::string observer_name = "_observer_" + c10::to_string(uid_++);
  while (module.hasattr(observer_name)) {
    observer_name = "_observer_" + c10::to_string(uid_++);
  }
  module.register_module(observer_name, observer);
  observer_name_and_modules.push_back(std::make_pair(observer_name, observer));

  auto* g = v->owningGraph();
  // Get handle of observer module
  Node* observer_instance =
      g->createGetAttr(g->inputs()[0], observer_name)->insertAfter(v->node());
  observer_instance->output()->setDebugName(observer_name);

  {
    WithInsertPoint guard(observer_instance->next());
    // Match arguments to types of observer's arguments
    MatchedSchema forward_matched_schema = matchSchema(
        observer.get_method("forward").function().getSchema(),
        v->node()->sourceRange(),
        *g,
        {observer_instance->output(), v},
        {});
    // Insert call to observer's forward
    Node* call = g->insertMethodCall("forward", forward_matched_schema)->node();
    call->output()->copyMetadata(v);

    // Replace v with the output of observer
    v->replaceAllUsesWith(call->output());
    // The above also replaced the input to `call`, so switch it back to
    // the correct value
    call->replaceInput(1, v);
    observer_nodes_.emplace(call);
    observed_values_.insert(call->output());
  }
}

void InsertObserversHelper::delayObservingValuesInPattern(
    Graph& graph,
    const PatternInfo& pattern) {
  const Graph& pattern_graph = *pattern.pattern_graph;
  const std::unordered_map<std::string, Value*>& vmap = pattern.vmap;

  const auto& matches = findPatternMatches(pattern_graph, graph);
  for (const auto& match : matches) {
    auto first_output = match.values_map.at(vmap.at("first_output"));
    auto second_output = match.values_map.at(vmap.at("second_output"));
    GRAPH_DEBUG(
        "Delay observation for value in function pattern:",
        first_output->debugName(),
        " to ",
        second_output->debugName());
    delay_observation_map_[first_output] = second_output;
  }
}

void InsertObserversHelper::addValuesToDelayObservation(
    const Module& module,
    const std::string& method_name) {
  Method method = module.get_method(method_name);
  auto graph = method.graph();

  for (const auto& pattern : delay_patterns) {
    delayObservingValuesInPattern(*graph, pattern);
  }
}

void InsertObserversHelper::fillPassThroughValueMap(
    const std::shared_ptr<Graph>& graph) {
  std::stack<Block*> blocks_to_visit;
  blocks_to_visit.push(graph->block());
  while (!blocks_to_visit.empty()) {
    Block* b = blocks_to_visit.top();
    blocks_to_visit.pop();
    for (Node* n : b->nodes()) {
      if (userDefinedCallFunction(n)) {
        auto g = getCallFunctionGraph(n);
        blocks_to_visit.push(g->block());
      }
      for (auto* output : n->outputs()) {
        for (auto* input : getPassThroughInputs(output)) {
          pass_through_value_map_[output].push_back(input);
        }
      }
      for (Block* subblock : n->blocks()) {
        blocks_to_visit.push(subblock);
      }
    }
  }
}

void InsertObserversHelper::fillBoundaryValueMap(
    Module& module,
    const std::string& method_name) {
  auto graph = module.get_method(method_name).graph();
  std::stack<Block*> blocks_to_visit;
  blocks_to_visit.push(graph->block());
  auto* self = graph->inputs()[0];
  while (!blocks_to_visit.empty()) {
    Block* b = blocks_to_visit.top();
    blocks_to_visit.pop();
    for (Node* n : b->nodes()) {
      if (n->kind() == prim::CallMethod || userDefinedCallFunction(n)) {
        std::shared_ptr<Graph> g;
        // offset of input for the caller node, since the first
        // input of CallFunction is the function node and the graph
        // for CallFunction start with actual input
        size_t input_offset;
        if (n->kind() == prim::CallMethod) {
          auto m = getInvokedModule(module, n, self);
          g = m.get_method(n->s(attr::name)).graph();
          input_offset = 0;
        } else {
          g = getCallFunctionGraph(n);
          input_offset = 1;
        }
        // add mapping from callsite value to value in called graph
        for (auto i = 0U; i < g->outputs().size(); ++i) {
          auto* return_val = g->outputs()[i];
          boundary_value_map_[n->output(i)].insert(return_val);
        }
        for (auto i = 0U; i < g->inputs().size(); ++i) {
          auto caller_input_index = i + input_offset;
          auto* caller_input = n->input(caller_input_index);
          auto* input_val = g->inputs()[i];
          boundary_value_map_[caller_input].insert(input_val);
        }
      } else if (n->kind() == prim::If) {
        for (Block* subblock : n->blocks()) {
          blocks_to_visit.push(subblock);
          for (Value* v : n->outputs()) {
            boundary_value_map_[v].insert(subblock->outputs()[v->offset()]);
          }
        }
      } else {
        for (Block* subblock : n->blocks()) {
          blocks_to_visit.push(subblock);
        }
      }
    }
  }
}

void InsertObserversHelper::setDynamicFlag(bool is_dynamic_) {
  is_dynamic = is_dynamic_;
}

void InsertObserversHelper::preprocess(
    Module& module,
    const std::string& method_name) {
  Method method = module.get_method(method_name);
  auto graph = method.graph();
  // TODO: remove constant prop, add separate graph
  // cleanup step before insert observers
  // To cleanup traced graph
  ConstantPooling(graph);
  ConstantPropagation(graph);
  // must do constant propagation first before replacement
  replaceConvolutionWithConv2d(graph);
  // fuse decomposed linear into aten::linear
  FuseLinear(graph);

  addValuesToDelayObservation(module, method_name);
  fillValueObserverMap(module, method_name);
  fillBoundaryValueMap(module, method_name);
  fillPassThroughValueMap(graph);

  for (auto& invoked_method : getInvokedMethods(module, method_name)) {
    auto& invoked_module = std::get<0>(invoked_method);
    const auto& invoked_method_name = std::get<1>(invoked_method);
    preprocess(invoked_module, invoked_method_name);
  }
}

bool useQuantizable(const Use& use, bool is_dynamic) {
  for (const auto& func_input : _observe_inputs_aten_func) {
    if (matchAtenFuncToUse(use, func_input.func_name, c10::nullopt)) {
      return use.offset == func_input.arg_index;
    }
  }

  for (const auto& func_input : _observe_inputs_call_func) {
    if (matchCallFuncToUse(use, func_input.func_name, c10::nullopt)) {
      return use.offset == func_input.arg_index;
    }
  }
  // Dynamic quantized ops that require special handling for inputs.
  if (is_dynamic && matchAtenFuncToUse(use, "lstm", c10::nullopt)) {
    return use.offset == 2;
  }

  return nodeQuantizable(use.user, is_dynamic);
}

// TODO: remove this as a class method
bool InsertObserversHelper::valueNeedsToBeQuantized(Value* v) {
  if (isBiasOfConvOrLinear(v) ||
      !(v->type()->isSubtypeOf(TensorType::get()) ||
        v->type()->isSubtypeOf(ListType::ofTensors()))) {
    return false;
  }
  // For dynamic quantization we only insert observers at the input
  // of the quantizable function.
  if (!is_dynamic) {
    // Check whether producer is quantizable
    if (mayRequireObservation(v) && nodeQuantizable(v->node())) {
      return true;
    }
  }
  // Check whether node input value is quantizable
  for (const auto& use : v->uses()) {
    if (useQuantizable(use, is_dynamic)) {
      return true;
    }
  }
  return false;
}

void InsertObserversHelper::fillValueObserverMap(
    Module& module,
    const std::string& method_name) {
  Method method = module.get_method(method_name);
  auto graph = method.graph();

  if (visited_graph_of_observer_map_.count(graph.get())) {
    return;
  }
  visited_graph_of_observer_map_.insert(graph.get());

  std::stack<Block*> blocks_to_visit;
  auto qconfig_opt = module_qconfig_map_.at(module._ivalue());
  if (!qconfig_opt) {
    return;
  }
  auto qconfig = *qconfig_opt;
  for (auto* v : graph->inputs()) {
    if (valueNeedsToBeQuantized(v)) {
      observer_for_value_[v] = getObserverModuleFor(v, qconfig);
    }
  }

  blocks_to_visit.push(graph->block());
  while (!blocks_to_visit.empty()) {
    Block* b = blocks_to_visit.top();
    blocks_to_visit.pop();
    for (Node* n : b->nodes()) {
      for (Value* v : n->outputs()) {
        if (valueNeedsToBeQuantized(v)) {
          observer_for_value_[v] = getObserverModuleFor(v, qconfig);
        }
      }

      for (Block* subblock : n->blocks()) {
        blocks_to_visit.push(subblock);
      }
    }
  }
}

c10::optional<Module> InsertObserversHelper::getObserverFor(Value* v) {
  if (observer_for_value_.count(v)) {
    auto observer = observer_for_value_.at(v);
    return observer;
  }
  c10::optional<Module> result;
  if (boundary_value_map_.count(v)) {
    for (Value* next : boundary_value_map_.at(v)) {
      auto observer_opt = getObserverFor(next);
      if (observer_opt) {
        // Need to make sure all values are
        // configured with same observer
        if (result) {
          TORCH_CHECK(
              *observer_opt == *result,
              "Expecting all values in the graph only configured with one observer");
        } else {
          result = observer_opt;
        }
      }
    }
  }
  return result;
}

std::tuple<OptionalModuleVector, OptionalModuleVector, std::vector<size_t>>
InsertObserversHelper::insertObservers(
    Module& module,
    const std::string& method_name,
    bool is_entry_point,
    std::unordered_set<Value*> graph_observed_values) {
  auto graph = module.get_method(method_name).graph();
  return insertObserversFor(
      graph->block(), module, graph_observed_values, is_entry_point);
}

void InsertObserversHelper::recordObserved(
    Value* v,
    Module observer_module,
    std::unordered_map<Value*, Module>& values_to_observe,
    std::unordered_set<Value*>& block_observed_values) {
  Value* to_observe = v;
  if (delay_observation_map_.count(v)) {
    to_observe = delay_observation_map_.at(v);
  }
  values_to_observe[to_observe] = observer_module;
  block_observed_values.insert(to_observe);
}

std::tuple<OptionalModuleVector, OptionalModuleVector, std::vector<size_t>>
InsertObserversHelper::insertObserversFor(
    Block* block,
    script::Module& module,
    std::unordered_set<Value*>& block_observed_values,
    bool is_entry_point,
    bool is_user_defined_function) {
  // input/output values, used to skip inserting observers
  // for input and output of the block and the owning graph,
  // we have to insert the observers at call site because
  // the graph itself can be shared
  std::unordered_set<Value*> inputs_outputs;
  // list of observer modules for input values
  std::vector<c10::optional<Module>> block_input_observers;
  // list of observer modules for output values
  std::vector<c10::optional<Module>> block_output_observers;

  // if the current block is the block for entry point graph(the forward graph
  // of the top level module), we can insert observers in the block directly
  if (!is_entry_point) {
    auto* graph = block->owningGraph();
    // graph inputs/outputs
    for (auto list : {graph->inputs(), graph->outputs()}) {
      for (auto* v : list) {
        inputs_outputs.insert(v);
      }
    }
    // block outputs
    for (auto* v : block->outputs()) {
      inputs_outputs.insert(v);
    }

    for (auto* v : block->inputs()) {
      block_input_observers.push_back(getObserverFor(v));
    }

    for (auto* v : block->outputs()) {
      block_output_observers.push_back(getObserverFor(v));
    }
  }

  // This means the block is been processed before, we just
  // need to attach observer modules and construct the information
  // needed by call site here
  bool visited = block_observer_map_.count(block);
  if (visited) {
    // instance clone of observer module and setAttr
    for (const auto& observer_attrs : block_observer_map_.at(block)) {
      const auto& name = std::get<0>(observer_attrs);
      const auto& observer = std::get<1>(observer_attrs);
      module._ivalue()->setAttr(name, observer.clone_instance()._ivalue());
    }
  }
  // NB: Why do we need to process the graph even if it's visited?
  // Reason is `graph_observed_values` can
  // change depending on where the method is called, and
  // outputs that's been observed(third item of the returned result)
  // can change depending on that, so for each graph we'll need to go through
  // the whole process of inserting observers

  std::stack<Block*> blocks_to_visit;
  blocks_to_visit.push(block);
  auto* self = block->owningGraph()->inputs()[0];
  // We first construct a map from value to the module, then
  // insert observers for them later, this is to avoid interference
  // of the inserted observers with the analysis to decide where
  // to insert observers, also we only insert observers for
  // "intermediate values" that is not the input/output of the
  // graph
  std::unordered_map<Value*, Module> values_to_observe;

  for (auto* v : block->inputs()) {
    if (!inputs_outputs.count(v) && !values_to_observe.count(v)) {
      if (auto observer_opt = getObserverFor(v)) {
        recordObserved(
            v, *observer_opt, values_to_observe, block_observed_values);
      }
    }
  }
  while (!blocks_to_visit.empty()) {
    Block* b = blocks_to_visit.top();
    blocks_to_visit.pop();
    for (Node* n : b->nodes()) {
      if (observer_nodes_.count(n)) {
        continue;
      }
      if (n->kind() == prim::CallMethod || userDefinedCallFunction(n)) {
        script::Module m;
        std::shared_ptr<Graph> g;
        size_t input_offset;
        bool is_udf_for_subblock = is_user_defined_function;
        if (n->kind() == prim::CallMethod) {
          m = getInvokedModule(module, n, self);
          g = m.get_method(n->s(attr::name)).graph();
          input_offset = 0;
        } else { // CallFunction
          m = module;
          g = getCallFunctionGraph(n);
          input_offset = 1;
          is_udf_for_subblock = true;
        }

        std::unordered_set<Value*> callee_observed_inputs;
        for (auto i = 0U; i < g->inputs().size(); ++i) {
          auto* node_input = n->input(i + input_offset);
          if (isObserved(node_input, block_observed_values)) {
            callee_observed_inputs.insert(g->inputs()[i]);
          }
        }
        auto* subblock = g->block();
        auto info_from_callee = insertObserversFor(
            subblock, m, callee_observed_inputs, false, is_udf_for_subblock);
        auto input_observers = std::get<0>(info_from_callee);
        auto output_observers = std::get<1>(info_from_callee);
        auto callee_observed_outputs = std::get<2>(info_from_callee);
        for (auto idx : callee_observed_outputs) {
          block_observed_values.insert(n->outputs()[idx]);
        }
        for (auto i = 0U; i < g->inputs().size(); ++i) {
          auto* node_input = n->input(i + input_offset);
          if (input_observers[i] && !inputs_outputs.count(node_input) &&
              !isObserved(node_input, block_observed_values)) {
            recordObserved(
                node_input,
                *input_observers[i],
                values_to_observe,
                block_observed_values);
          }
        }
        for (auto i = 0U; i < n->outputs().size(); ++i) {
          if (output_observers[i] && !inputs_outputs.count(n->output(i)) &&
              !isObserved(n->output(i), block_observed_values)) {
            recordObserved(
                n->output(i),
                *output_observers[i],
                values_to_observe,
                block_observed_values);
          }
        }
      } else if (n->kind() == prim::If) {
        std::vector<size_t> aggregated_observed_outputs;
        std::vector<c10::optional<script::Module>> aggregated_output_observers;
        for (Block* subblock : n->blocks()) {
          // subblock has access to all the values in the scope of prim::If,
          // so subblock_observed_values == block_observed_values
          auto info_from_subblock =
              insertObserversFor(subblock, module, block_observed_values);
          auto output_observers = std::get<1>(info_from_subblock);
          auto subblock_observed_outputs = std::get<2>(info_from_subblock);
          // subblock for prim::If doesn't have inputs
          if (aggregated_observed_outputs.size() > 0) {
            TORCH_CHECK(
                aggregated_observed_outputs == subblock_observed_outputs,
                "quantization doesn't work for the case where branches "
                "of `if` doesn't both return quantized/non-quantized "
                "values");
          } else {
            for (auto idx : subblock_observed_outputs) {
              block_observed_values.insert(n->output(idx));
            }
            aggregated_observed_outputs = subblock_observed_outputs;
          }
          if (aggregated_output_observers.size() > 0) {
            TORCH_CHECK(
                aggregated_output_observers == output_observers,
                "quantization doesn't work for the case where branches "
                "of `if` doesn't both return values quantized the same "
                "way");
          } else {
            for (auto i = 0; i < n->outputs().size(); ++i) {
              if (output_observers[i] && !inputs_outputs.count(n->output(i)) &&
                  !block_observed_values.count(n->output(i)) &&
                  !observed_values_.count(n->output(i))) {
                recordObserved(
                    n->output(i),
                    *output_observers[i],
                    values_to_observe,
                    block_observed_values);
              }
            }
            aggregated_output_observers = output_observers;
          }
        }
      } else {
        for (Value* v : n->outputs()) {
          propagateObservedProperty(v, block_observed_values);
          if (!inputs_outputs.count(v) &&
              !isObserved(v, block_observed_values)) {
            if (auto observer_opt = getObserverFor(v)) {
              recordObserved(
                  v, *observer_opt, values_to_observe, block_observed_values);
            }
          }
        }
        for (Block* subblock : n->blocks()) {
          blocks_to_visit.push(subblock);
        }
      }
    }
  }
  std::vector<size_t> output_idxs;
  for (auto i = 0U; i < block->outputs().size(); ++i) {
    if (isObserved(block->outputs()[i], block_observed_values)) {
      output_idxs.push_back(i);
    }
  }
  if (!visited) {
    NameModuleVector observer_name_and_modules;
    for (const auto& item : values_to_observe) {
      auto* v = item.first;
      auto observer = item.second;
      TORCH_CHECK(
          !is_user_defined_function,
          "Inserting observers for user defined functions is not "
          "supported right now");
      insertObserverFor(v, module, observer, observer_name_and_modules);
    }
    block_observer_map_[block] = observer_name_and_modules;
  }
  return std::make_tuple(
      block_input_observers, block_output_observers, output_idxs);
}

void InsertObserversHelper::propagateObservedProperty(
    Value* output,
    std::unordered_set<Value*>& block_observed_values) {
  if (pass_through_value_map_.count(output)) {
    // since the vector is always non-empty, we will
    // not return the initial value
    bool all_observed = true;
    for (Value* v : pass_through_value_map_.at(output)) {
      all_observed &=
          observed_values_.count(v) || block_observed_values.count(v);
    }
    if (all_observed) {
      // This is to propagate observed property through
      // all ops that doesn't require observation
      block_observed_values.insert(output);
    }
  }
}

Node* insertChooseQParams(Graph* graph, Value* original_val) {
  std::string choose_qparams_func = "_choose_qparams_per_tensor";
  auto reduce_range = graph->insertConstant(false);
  // choose_qparams_per_tensor has 2 outputs, (scale, zero_point).
  Node* choose_qparams = graph->create(
      at::Symbol::aten(choose_qparams_func),
      {original_val, reduce_range},
      /* num_outputs = */ 2);
  choose_qparams->output(0)->setDebugName(original_val->debugName() + ".scale");
  choose_qparams->output(0)->setType(FloatType::get());
  choose_qparams->output(1)->setDebugName(
      original_val->debugName() + ".zero_point");
  choose_qparams->output(1)->setType(IntType::get());
  graph->insertNode(choose_qparams);
  return choose_qparams;
}

Node* insertQuant(
    Graph* graph,
    const std::vector<Value*>& inputs,
    NodeKind quant_kind,
    const std::string& debugName) {
  Node* quant = graph->create(quant_kind, inputs);
  quant->output()->setDebugName(debugName);
  graph->insertNode(quant);
  return quant;
}

Node* insertDeQuant(
    Graph* graph,
    Value* quantized_val,
    Value* original_val,
    size_t id = 0) {
  Node* dequant = graph->create(Symbol::aten("dequantize"), {quantized_val});
  dequant->output()
      ->setDebugName(
          original_val->debugName() + ".dequant." + c10::guts::to_string(id))
      ->setType(original_val->type());
  graph->insertNode(dequant);
  return dequant;
}

void insertDeQuantForAllUse(
    Graph* graph,
    Value* quantized_val,
    Value* original_val,
    const std::vector<Use>& uses) {
  for (size_t i = 0; i < uses.size(); ++i) {
    auto* user = uses[i].user;
    // Insert dequantize node right before use node, because
    // we want to make sure use node and dequantize node reside
    // in the same block so that quant fusion can happen
    WithInsertPoint ins(user);
    Node* dequant = insertDeQuant(graph, quantized_val, original_val, i);
    user->replaceInputWith(original_val, dequant->output());
  }
}

using DynamicQuantOps = std::tuple<Node*, Node*, Node*>;

DynamicQuantOps insertChooseQParamQuantDequant(
    Graph* graph,
    Value* original_val,
    Value* dtype,
    NodeKind quant_kind) {
  Node* choose_qparams = insertChooseQParams(graph, original_val);
  std::vector<Value*> quant_inputs = {original_val};
  for (auto& out : choose_qparams->outputs()) {
    quant_inputs.push_back(out);
  }
  quant_inputs.push_back(dtype);
  Node* quant = insertQuant(
      graph, quant_inputs, quant_kind, original_val->debugName() + ".quant");
  Node* dequant = insertDeQuant(graph, quant->output(), original_val);
  return std::make_tuple(choose_qparams, quant, dequant);
}

void insertQuantizationOps(
    Module& module,
    Value* self,
    Node* observer,
    bool is_per_channel,
    const std::vector<std::string>& qparam_names,
    bool is_dynamic = false) {
  Graph* g = observer->owningGraph();
  // Observer output
  Value* observer_out = observer->output();
  // Inserting before insert point
  WithInsertPoint ins(observer_out->node()->next());

  std::string quantize_func;
  if (is_per_channel) {
    quantize_func = "quantize_per_channel";
  } else {
    quantize_func = "quantize_per_tensor";
  }
  Value* original_val = observer->input(1);
  Node *quant, *choose_qparams, *dequant;
  if (is_dynamic && !isWeight(module, observer_out)) {
    Value* dtype = g->insertGetAttr(self, qparam_names.back());
    std::tie(choose_qparams, quant, dequant) = insertChooseQParamQuantDequant(
        g, observer_out, dtype, at::Symbol::aten(quantize_func));
  } else {
    std::vector<Value*> inputs = {observer_out};
    // Insert GetAttr nodes for quantization parameters
    for (const auto& qparam_name : qparam_names) {
      inputs.push_back(g->insertGetAttr(self, qparam_name));
    }
    quant = insertQuant(
        g,
        inputs,
        at::Symbol::aten(quantize_func),
        original_val->debugName() + ".quant");
    dequant = insertDeQuant(g, quant->output(), original_val);
  }
  observer_out->replaceAllUsesWith(original_val);
  std::vector<Use> uses = original_val->uses();
  for (const auto& use : uses) {
    auto* user = use.user;
    if (user != quant && user != observer && user != choose_qparams) {
      user->replaceInputWith(original_val, dequant->output());
    }
  }
}

// find the observer for Value `v` and return the name of the observer
c10::optional<std::string> findObserverName(Value* v) {
  // Note that here we just check for the name of observer, but the ideally
  // we should be comparing the type of observer, this is a temporary
  // work around until data only clone of module.clone is supported.
  Node* n = v->node();
  if (n->kind() == prim::CallMethod && n->s(attr::name) == "forward") {
    auto module_instance = n->inputs().at(0);
    if (module_instance->node()->kind() == prim::GetAttr &&
        module_instance->node()->s(attr::name).find("_observer_") !=
            std::string::npos) {
      return module_instance->node()->s(attr::name);
    }
  }
  return c10::nullopt;
}

c10::QScheme toAffine(c10::QScheme qscheme) {
  switch (qscheme) {
    case c10::kPerTensorAffine:
    case c10::kPerTensorSymmetric:
      return c10::kPerTensorAffine;
    case c10::kPerChannelAffine:
    case c10::kPerChannelSymmetric:
      return c10::kPerChannelAffine;
    default:
      return qscheme;
  }
}

class InsertQuantDeQuantHelper {
 public:
  InsertQuantDeQuantHelper() {}
  void run(Module& module, const std::string& method_name);

  ModuleMethodVector getInvokedMethods(
      Module& module,
      const std::string& method_name);

  // Get quantization parameter map of the given Value in Graph
  // by searching for observer module of the value and extract the
  // quantization parameters from the observer module
  std::tuple<c10::QScheme, QParamVector> getQSchemeAndQParamVector(
      script::Module& module,
      Node* n);
  void checkQScheme(Graph* g, c10::QScheme qscheme) {
    if (qscheme_for_graph_.count(g)) {
      TORCH_CHECK(
          qscheme_for_graph_.at(g) == qscheme ||

              "Quantizing same graph with different types of "
              "QSchemes is not supported.\n",
          " Expecting:",
          c10::toString(qscheme_for_graph_.at(g)),
          " Got:",
          c10::toString(qscheme));
    } else {
      qscheme_for_graph_[g] = toAffine(qscheme);
    }
  }

  void collectObserverNodesAndValueToQuantize(Module& module, Value*);
  // Cleanup observer nodes from graph and observer modules
  // from module object and ClassType
  void cleanup(Module& module);
  void cleanup(Module& module, Graph* g);
  void quantizeTensors(Module& module, Graph* g, Value* self);

  void setDynamicFlag(bool is_dynamic) {
    is_dynamic_ = is_dynamic;
  }

  void quantizeGeneralOps(Module& module);

 private:
  std::unordered_map<Graph*, std::vector<std::string>>
      observer_modules_to_remove_;
  // We only remove observer module attributes from type in the
  // first encounter of the graph, after that since the attributes
  // is already removed from the ClassType, we'll use the list of slot index to
  // replay this removal
  std::unordered_map<Graph*, std::vector<int>> removed_observer_slots_;
  std::unordered_map<Graph*, std::vector<Node*>> nodes_to_destroy_;
  // Map from Graph to observer node, we can use observer node to
  // get the information of original value that's been observed and
  // the quantization parameters
  std::unordered_map<Graph*, std::vector<Node*>> observer_nodes_for_graph_;
  // A map from qparam name (e.g. _scale) to the attribute name in
  // the module(e.g. weight_scale_0)
  std::unordered_map<Node*, std::unordered_map<std::string, std::string>>
      qparam_name_map_for_node_;
  // Record qscheme for every graph, this is for checking
  // each graph is only quantized with one type of QScheme
  std::unordered_map<Graph*, c10::QScheme> qscheme_for_graph_;

  bool is_dynamic_ = false;
};

void InsertQuantDeQuantHelper::collectObserverNodesAndValueToQuantize(
    Module& module,
    Value* v) {
  auto* g = v->owningGraph();
  auto observer_name = findObserverName(v);
  if (!observer_name) {
    return;
  }
  observer_modules_to_remove_[g].push_back(observer_name.value());

  Node* observer = v->node();
  TORCH_INTERNAL_ASSERT(
      observer->kind() == prim::CallMethod &&
      observer->s(attr::name) == "forward" &&
      observer->inputs()[0]->node()->kind() == prim::GetAttr &&
      observer->inputs()[0]->node()->s(attr::name) == observer_name);

  // Observer forward call node
  nodes_to_destroy_[g].push_back(observer);
  // GetAttr node for observer module
  nodes_to_destroy_[g].push_back(observer->inputs()[0]->node());
  observer_nodes_for_graph_[g].push_back(observer);
}

void InsertQuantDeQuantHelper::cleanup(Module& module) {
  for (auto& method : module.get_methods()) {
    cleanup(module, method.graph().get());
  }
  for (Module m : module.children()) {
    cleanup(m);
  }
}

void InsertQuantDeQuantHelper::cleanup(Module& module, Graph* g) {
  GRAPH_DUMP("Before Remove Observers:", g);
  if (nodes_to_destroy_.count(g)) {
    for (auto& n : nodes_to_destroy_.at(g)) {
      n->removeAllInputs();
    }
    for (auto& n : nodes_to_destroy_.at(g)) {
      n->destroy();
    }
    nodes_to_destroy_.at(g).clear();
  }

  // 1. If we have seen this graph before, this means the observer
  // attributes has been removed from the type(see step 2) but the slot
  // index of these attributes are kept in the list, we'll replay the observer
  // slots removal using these slot indexes
  if (removed_observer_slots_.count(g)) {
    for (auto slot : removed_observer_slots_.at(g)) {
      module._ivalue()->unsafeRemoveSlot(slot);
    }
  }

  // 2. Remove observer modules from last one to first one in order to
  // reduce the time complexity, assuming all the observer modules
  // are added after the existing modules, we'll have complexity of
  // O(N) where N is number of observer modules with this optimization
  if (observer_modules_to_remove_.count(g)) {
    auto& observers = observer_modules_to_remove_.at(g);
    for (int64_t i = observers.size() - 1; i >= 0; --i) {
      auto observer_name = observers[i];
      GRAPH_DEBUG("Trying to remove: ", observer_name);
      if (module.type()->hasAttribute(observer_name)) {
        // We record the slot index here in order to replay the
        // slot removal in other objects that's sharing the ClassType
        // since we're going to remove attribute in the ClassType here
        removed_observer_slots_[g].push_back(
            module.type()->getAttributeSlot(observer_name));
        module._ivalue()->unsafeRemoveAttr(observer_name);
        module.type()->unsafeRemoveAttribute(observer_name);
      }
    }
    observers.clear();
  }
  GRAPH_DUMP("After remove observers :", g);
}

void InsertQuantDeQuantHelper::quantizeTensors(
    Module& module,
    Graph* g,
    Value* self) {
  if (!observer_nodes_for_graph_.count(g)) {
    return;
  }
  for (auto* n : observer_nodes_for_graph_.at(g)) {
    auto* original_value = n->input(1);
    auto tp = getQSchemeAndQParamVector(module, n);
    auto qscheme = std::get<0>(tp);
    auto qparam_map = std::get<1>(tp);
    checkQScheme(g, qscheme);
    std::vector<std::string> qparam_names;
    for (auto& pr : qparam_map) {
      const auto& name = pr.first;
      const auto& qparam = pr.second;
      size_t uid = 0;
      auto qparam_name =
          original_value->debugName() + name + "_" + c10::to_string(uid++);
      while (module.hasattr(qparam_name)) {
        qparam_name =
            original_value->debugName() + name + "_" + c10::to_string(uid++);
      }
      qparam_name_map_for_node_[n][name] = qparam_name;
      module.register_attribute(qparam_name, qparam.type(), qparam);
      qparam_names.push_back(qparam_name);
    }
    insertQuantizationOps(
        module, self, n, isPerChannel(qscheme), qparam_names, is_dynamic_);
  }
}

void ReplicateChooseQParamsQuantDequant(std::shared_ptr<Graph>& graph) {
  const PatternInfo& dynamic_quant_pattern = PatternInfo::parse_from_str(R"(
    graph(%a, %reduce_range, %a_dtype):
        %a_scale : float, %a_zero_point : int = aten::_choose_qparams_per_tensor(%a, %reduce_range)
        %a_quant = aten::quantize_per_tensor(%a, %a_scale, %a_zero_point, %a_dtype)
        %a_dequant = aten::dequantize(%a_quant)
        return (%a_dequant) )");
  const Graph& dynamic_quant_graph = *dynamic_quant_pattern.pattern_graph;

  const auto& matches = findPatternMatches(dynamic_quant_graph, *graph);
  if (matches.size() == 0) {
    return;
  }

  const auto& vmap = dynamic_quant_pattern.vmap;
  Value* dequant_val = vmap.at("a_dequant");
  Node* pattern_dequant = dequant_val->node();
  Value* quant_val = vmap.at("a_quant");
  Node* pattern_quant = quant_val->node();
  Value* choose_qparam_val = vmap.at("a_scale");
  Node* pattern_choose_qparam = choose_qparam_val->node();

  std::vector<DynamicQuantOps> nodes_to_rewrite;
  std::vector<Node*> choose_qparam_nodes_to_rewrite;
  for (const Match& match : matches) {
    Node* matched_dequantize = match.nodes_map.at(pattern_dequant);
    Node* matched_quantize = match.nodes_map.at(pattern_quant);
    Node* matched_choose_qparam = match.nodes_map.at(pattern_choose_qparam);
    if (matched_dequantize->output()->uses().size() > 1) {
      nodes_to_rewrite.emplace_back(std::make_tuple(
          matched_choose_qparam, matched_quantize, matched_dequantize));
    }
  }
  for (const auto nodes : nodes_to_rewrite) {
    auto quant_node = std::get<1>(nodes);
    auto dequant_node = std::get<2>(nodes);
    // get input of quantize call.
    Value* original_val = quant_node->inputs()[0];
    Value* dequant_out = dequant_node->output();
    Value* dtype = quant_node->inputs()[3];
    std::vector<Use> uses = dequant_out->uses();
    for (const Use& use : uses) {
      auto* user = use.user;
      WithInsertPoint ins(user);
      auto quant_ops = insertChooseQParamQuantDequant(
          graph.get(), original_val, dtype, quant_node->kind());
      user->replaceInputWith(dequant_out, std::get<2>(quant_ops)->output());
    }
  }
  Node *choose_qparams, *quant, *dequant;
  for (const auto& n : nodes_to_rewrite) {
    std::tie(choose_qparams, quant, dequant) = n;
    dequant->removeAllInputs();
    quant->removeAllInputs();
    choose_qparams->removeAllInputs();
  }
  for (const auto& n : nodes_to_rewrite) {
    std::tie(choose_qparams, quant, dequant) = n;
    dequant->destroy();
    quant->destroy();
    choose_qparams->destroy();
  }
}

void RemoveRedundantQuantizationOps(std::shared_ptr<Graph>& graph) {
  const std::string dynamic_quant_ops = R"(
    graph(%a, %reduce_range, %a_dtype):
        %a_scale : float, %a_zero_point : int = aten::_choose_qparams_per_tensor(%a, %reduce_range)
        %a_quant = aten::quantize_per_tensor(%a, %a_scale, %a_zero_point, %a_dtype)
        %a_dequant = aten::dequantize(%a_quant)
        return (%a_dequant) )";
  const std::string dynamic_quant_replacement = R"(
    graph(%a, %reduce_range, %a_dtype):
        return (%a) )";
  auto filter = [&](const Match& match,
                    const std::unordered_map<std::string, Value*>& vmap) {
    const auto& match_vmap = match.values_map;
    auto dequant_node = match_vmap.at(vmap.at("a_dequant"))->node();
    Value* dequant_out = dequant_node->output();
    TORCH_CHECK(
        dequant_out->uses().size() == 1,
        "Expect dequant output to have single use");
    Node* user = dequant_out->uses()[0].user;
    return !nodeQuantizable(user, /* is_dynamic */ true);
  };
  SubgraphRewriter rewriter;
  rewriter.RegisterRewritePattern(dynamic_quant_ops, dynamic_quant_replacement);
  rewriter.runOnGraph(graph, filter);
}

void InsertQuantDeQuantHelper::quantizeGeneralOps(Module& module) {
  SwapFunctionalLinear(module);
  auto graph = module.get_method("forward").graph();
  Inline(*graph);
  ConstantPropagation(graph);
  ReplicateChooseQParamsQuantDequant(graph);
  RemoveRedundantQuantizationOps(graph);
  ReplicateQuant(graph);
  ReplicateDeQuant(graph);
  QuantizeGeneralOps(graph);
}

void checkGetQParamsResult(const IValue& qparams) {
  TORCH_CHECK(
      qparams.isTuple(),
      "`get_qparams` function is expected to return a "
      "Tuple, but got:",
      qparams.tagKind());
  auto tp = qparams.toTuple();
  TORCH_CHECK(
      tp->elements().size() == 2 || tp->elements().size() == 3,
      "`get_qparams` function is expected to return a "
      "Tuple of size 2 or 3, got Tuple of size ",
      tp->elements().size());
  // Expect first two elements of the tuple to be Tensor
  for (size_t i = 0; i < 2; ++i) {
    TORCH_CHECK(
        tp->elements()[i].isTensor(),
        "Element of Tuple is expected to be Tensor, but element ",
        i,
        " has type: ",
        tp->elements()[i].tagKind());
  }
  // Expect the third elements of the tuple to be int
  if (tp->elements().size() == 3) {
    TORCH_CHECK(
        tp->elements()[2].isInt(),
        "Element of Tuple is expected to be int, but element ",
        2,
        " has type: ",
        tp->elements()[2].tagKind());
  }
}

std::tuple<c10::QScheme, QParamVector> InsertQuantDeQuantHelper::
    getQSchemeAndQParamVector(script::Module& module, Node* n) {
  // TODO: refactor findObserverName to take Node* as input
  Value* v = n->output();
  TORCH_INTERNAL_ASSERT(
      v->type()->isSubtypeOf(TensorType::get()),
      "Expected output of observer node to be Tensor");
  auto observer_name = findObserverName(v);
  TORCH_INTERNAL_ASSERT(
      observer_name,
      "getQSchemeAndParamMap expects the corresponding observer for ",
      v->debugName(),
      " exists.");
  auto observer_module = module.attr(observer_name.value()).toModule();
  auto get_qparams = observer_module.get_method("get_qparams");
  IValue result = get_qparams(std::vector<IValue>());
  checkGetQParamsResult(result);
  auto scalar_type = observer_module.attr("dtype");
  TORCH_CHECK(
      scalar_type.toScalarType() != at::ScalarType::Undefined,
      "dtype of observer can't be undefined");
  auto tp = result.toTuple();
  at::Tensor scale = tp->elements()[0].toTensor().to(at::kFloat);
  at::Tensor zero_point = tp->elements()[1].toTensor().to(at::kInt);
  // quantization parameters should appear in the same order as
  // the argument for quantize_per_tensor/quantize_per_channel function
  QParamVector qparams;
  auto qscheme = observer_module.attr("qscheme").toQScheme();
  if (isPerChannel(qscheme)) {
    qparams.push_back(std::make_pair("_scale", scale));
    qparams.push_back(std::make_pair("_zero_point", zero_point));
    qparams.push_back(std::make_pair("_axis", tp->elements()[2].toInt()));
  } else {
    qparams.push_back(std::make_pair("_scale", scale.item<double>()));
    qparams.push_back(
        std::make_pair("_zero_point", zero_point.item<int64_t>()));
  }
  qparams.push_back(std::make_pair("_scalar_type", scalar_type));
  return std::make_tuple(qscheme, qparams);
}

ModuleMethodVector InsertQuantDeQuantHelper::getInvokedMethods(
    Module& module,
    const std::string& method_name) {
  auto graph = module.get_method(method_name).graph();

  ModuleMethodVector invoked_methods;
  std::stack<Block*> blocks_to_visit;
  blocks_to_visit.push(graph->block());
  while (!blocks_to_visit.empty()) {
    Block* b = blocks_to_visit.top();
    blocks_to_visit.pop();
    for (Node* n : b->nodes()) {
      if (n->kind() == prim::CallMethod) {
        auto module_instance = n->inputs()[0];
        auto module_method_name = n->s(attr::name);
        c10::optional<Module> m;
        // calling method on self
        if (module_instance == graph->inputs()[0]) {
          m = module;
        } else if (
            module_instance->node()->kind() == prim::GetAttr &&
            module_instance->node()->s(attr::name).find("_observer_") ==
                std::string::npos) {
          m = getInvokedModule(module, n, graph->inputs()[0]);
        }
        if (m) {
          invoked_methods.push_back({*m, module_method_name});
        }
      }

      for (Block* subblock : n->blocks()) {
        blocks_to_visit.push(subblock);
      }
    }
  }
  return invoked_methods;
}

void InsertQuantDeQuantHelper::run(
    Module& module,
    const std::string& method_name) {
  for (auto& invoked_methods : getInvokedMethods(module, method_name)) {
    auto& invoked_module = std::get<0>(invoked_methods);
    const auto& invoked_method_name = std::get<1>(invoked_methods);
    run(invoked_module, invoked_method_name);
  }

  Method method = module.get_method(method_name);
  auto graph = method.graph();

  // We only need to register new parameters if the graph has
  // been quantized before
  // TODO: dedup this part with code in quantizeTensors
  if (observer_nodes_for_graph_.count(graph.get())) {
    for (auto* n : observer_nodes_for_graph_.at(graph.get())) {
      auto tp = getQSchemeAndQParamVector(module, n);
      checkQScheme(graph.get(), std::get<0>(tp));
      auto qparam_map = std::get<1>(tp);
      TORCH_INTERNAL_ASSERT(
          qparam_name_map_for_node_.count(n),
          "Expected to have a qparam_name_map for node:",
          *n);
      auto qparam_name_map = qparam_name_map_for_node_.at(n);
      for (auto& pr : qparam_map) {
        const auto& name = pr.first;
        const auto& qparam = pr.second;
        module._ivalue()->setAttr(qparam_name_map.at(name), qparam);
      }
    }
    return;
  }

  // prim::Param nodes do not belong to the graph. Hence the Insert
  // point is the beginning of graph node. This also safe guards against
  // observing a potentially mutated value due to some in-place operation
  std::vector<Value*> input_values;
  for (size_t idx = 1; idx < method.num_inputs(); ++idx) {
    auto& v = graph->inputs()[idx];
    if (v->type()->isSubtypeOf(TensorType::get())) {
      input_values.push_back(v);
    }
  }

  std::stack<Block*> blocks_to_visit;
  blocks_to_visit.push(graph->block());
  while (!blocks_to_visit.empty()) {
    Block* b = blocks_to_visit.top();
    blocks_to_visit.pop();
    for (auto it = b->nodes().begin(), end = b->nodes().end(); it != end;) {
      Node* n = *it++;
      for (Value* v : n->outputs()) {
        if (!v->type()->isSubtypeOf(TensorType::get())) {
          continue;
        }
        collectObserverNodesAndValueToQuantize(module, v);
      }

      for (Block* subblock : n->blocks()) {
        blocks_to_visit.push(subblock);
      }
    }
  }

  for (Value* v : input_values) {
    collectObserverNodesAndValueToQuantize(module, v);
  }
  GRAPH_DUMP("Before Quantize Tensors:", graph);
  Value* self = graph->inputs()[0];
  quantizeTensors(module, graph.get(), self);
  GRAPH_DUMP("After Quantize Tensors:", graph);
}

void insertPrepackUnpackForLinear(std::shared_ptr<Graph>& graph) {
  std::string linear_with_quant = R"(
graph(%a_dequant, %w_quant, %b):
        %w_dequant = aten::dequantize(%w_quant)
        %r = aten::linear(%a_dequant, %w_dequant, %b)
        return (%r) )";

  std::string linear_with_quant_prepack = R"(
graph(%a_dequant, %w_quant, %b):
        %packed_params = quantized::linear_prepack(%w_quant, %b)
        %w_quant_unpacked : Tensor, %b_unpacked : Tensor? = quantized::linear_unpack(%packed_params)
        %w_dequant = aten::dequantize(%w_quant_unpacked)
        %r = aten::linear(%a_dequant, %w_dequant, %b_unpacked)
        return (%r) )";

  SubgraphRewriter rewriter;
  rewriter.RegisterRewritePattern(linear_with_quant, linear_with_quant_prepack);
  rewriter.runOnGraph(graph);
}

void insertPrepackUnpackForConv(std::shared_ptr<Graph>& graph) {
  std::string conv2d_with_quant = R"(
graph(%a_dequant, %w_quant, %b, %stride, %padding, %dilation, %groups):
        %w_dequant = aten::dequantize(%w_quant)
        %r = aten::conv2d(%a_dequant, %w_dequant, %b, %stride, %padding, %dilation, %groups)
        return (%r) )";

  std::string conv2d_with_quant_prepack = R"(
graph(%a_dequant, %w_quant, %b, %stride, %padding, %dilation, %groups):
        %packed_params = quantized::conv2d_prepack(%w_quant, %b, %stride, %padding, %dilation, %groups)
        %w_quant_unpacked : Tensor, %b_unpacked : Tensor? = quantized::conv2d_unpack(%packed_params)
        %w_dequant = aten::dequantize(%w_quant_unpacked)
        %r = aten::conv2d(%a_dequant, %w_dequant, %b_unpacked, %stride, %padding, %dilation, %groups)
        return (%r) )";

  std::string conv3d_with_quant = R"(
graph(%a_dequant, %w_quant, %b, %stride, %padding, %dilation, %groups):
        %w_dequant = aten::dequantize(%w_quant)
        %r = aten::conv3d(%a_dequant, %w_dequant, %b, %stride, %padding, %dilation, %groups)
        return (%r) )";

  std::string conv3d_with_quant_prepack = R"(
graph(%a_dequant, %w_quant, %b, %stride, %padding, %dilation, %groups):
        %packed_params = quantized::conv3d_prepack(%w_quant, %b, %stride, %padding, %dilation, %groups)
        %w_quant_unpacked : Tensor, %b_unpacked : Tensor? = quantized::conv3d_unpack(%packed_params)
        %w_dequant = aten::dequantize(%w_quant_unpacked)
        %r = aten::conv3d(%a_dequant, %w_dequant, %b_unpacked, %stride, %padding, %dilation, %groups)
        return (%r) )";

  std::vector<std::vector<std::string>> patterns_and_replacements = {
      {conv2d_with_quant, conv2d_with_quant_prepack},
      {conv3d_with_quant, conv3d_with_quant_prepack}};
  for (const auto& item : patterns_and_replacements) {
    SubgraphRewriter rewriter;
    const auto& pattern = item[0];
    const auto& replacement = item[1];
    rewriter.RegisterRewritePattern(pattern, replacement);
    rewriter.runOnGraph(graph);
  }
}

c10::optional<IValue> toTwoElementIntList(Value* v) {
  auto* n = v->node();
  if (n->kind() == prim::Constant) {
    auto iv = toIValue(v);
    if (iv && iv.value().isIntList() && iv.value().toIntList().size() == 2) {
      return iv;
    }
  }

  if (n->kind() == prim::ListConstruct && n->inputs().size() == 2) {
    auto e0 = toIValue(n->inputs()[0]);
    auto e1 = toIValue(n->inputs()[1]);
    if (!e0 || !e1 || !e0.value().isInt() || !e1.value().isInt()) {
      return c10::nullopt;
    }
    return IValue(c10::List<int64_t>({e0.value().toInt(), e1.value().toInt()}));
  }
  return c10::nullopt;
}

// A helper class to make uses of module unique
class ModuleUseDeduper {
 public:
  ModuleUseDeduper(Module& module) : module_(module) {}
  void dedup() {
    for (auto& method : module_.get_methods()) {
      const auto& graph = method.graph();
      findModuleUses(graph.get());
    }
    dedupModuleUses();
  }

 private:
  // Analyze the code to record information represents
  // uses of the module, which we'll use later to actually perform the dedup
  // operation Please see the comments of member variables of the class for more
  // information
  void findModuleUses(Graph* graph) {
    GRAPH_DUMP("Finding module uses for ", graph);

    std::stack<Block*> blocks_to_visit;
    blocks_to_visit.push(graph->block());
    Value* self = graph->inputs()[0];
    while (!blocks_to_visit.empty()) {
      Block* b = blocks_to_visit.top();
      blocks_to_visit.pop();
      for (Node* n : b->nodes()) {
        for (Block* subblock : n->blocks()) {
          blocks_to_visit.push(subblock);
        }
        if (n->kind() != prim::CallMethod) {
          continue;
        }
        Value* instance = n->inputs()[0];
        // boundary_val is the value we get when we trace back
        // the GetAttr access chain until we hit the input of graph
        // or a node that is not prim::GetAttr
        auto path = getModuleAccessPath(instance, self);

        // path.size() == 0 means we're calling a method
        // on self, we don't need to dedup uses of self
        if (path.size() == 0) {
          continue;
        }
        value_to_path_map_[instance] = path;
        auto m = findChildModule(module_, path);
        // If we fail to insert the module to the unique_modules_ set,
        // which means there are uses of this module before this point,
        // we'll have to rewrite the use
        if (!unique_modules_.insert(m._ivalue()).second) {
          uses_to_rewrite_.push_back(instance);
          GRAPH_DEBUG("Found use to rewrite: ", instance->debugName());
        }
      }
    }
  }

  // Deduplicate module uses given the information we recorded before
  void dedupModuleUses() {
    for (Value* v : uses_to_rewrite_) {
      const auto& path = value_to_path_map_.at(v);
      const auto& m = findChildModule(module_, path);
      // add a clone of the child module to the parent of the duplicated module
      const auto& child_name = addChildModule(module_, m, path);
      TORCH_INTERNAL_ASSERT(v->node()->kind() == prim::GetAttr);
      // change the name in GetAttr call
      auto original_name = v->node()->s(attr::name);
      v->node()->s_(attr::name, child_name);
      GRAPH_UPDATE(
          "Module use dedup: changing use of original module ",
          original_name,
          " to ",
          child_name);
    }
  }

  std::string addChildModule(
      Module& module,
      const Module& child_module,
      const std::vector<std::string>& path) {
    TORCH_INTERNAL_ASSERT(
        path.size() > 0, "path must have at least one element.");
    // Parent module of the leaf child module corresponding to
    // the path
    auto parent_of_leaf = findChildModule(
        module, std::vector<std::string>(path.begin(), path.end() - 1));

    // Original name of the child module
    std::string original_name = path[path.size() - 1];
    int uid = 0;
    std::string child_name = original_name + "_" + c10::to_string(uid++);
    while (parent_of_leaf.hasattr(child_name)) {
      child_name = original_name + "_" + c10::to_string(uid++);
    }
    parent_of_leaf.register_module(child_name, child_module.clone_instance());
    return child_name;
  }

  Module module_;
  // Map from value of module instance to the list of names of submodules
  // starting from the top level module, e.g. ["sub1", "sub2", "relu"]
  // Also this is a cache of calling `getModuleAccessPath` of the value
  std::unordered_map<Value*, std::vector<std::string>> value_to_path_map_;
  // Set of unique modules that are used in the graphs
  std::unordered_set<ModulePtr> unique_modules_;
  // Values that represent the module instance(the use of the module)
  // that we'll need to rewrite as a use of a cloned module
  // instance
  std::vector<Value*> uses_to_rewrite_;
};

struct ConvBNParameters {
  at::Tensor conv_w;
  at::Tensor conv_b;
  at::Tensor bn_rm;
  at::Tensor bn_rv;
  double bn_eps = 0.0;
  at::Tensor bn_w;
  at::Tensor bn_b;
};

static bool hastensor(Module& m, const char* name) {
  return m.hasattr(name) && m.attr(name).isTensor();
}

class FoldConvBatchNorm2dHelper {
 public:
  /**
   * In this step we find all Conv2d - BatchNorm2d patterns in the graph
   * and extract the corresponding parameters for these two modules,
   * and record informations for the modifications of the graph without
   * actually performing these modifications.
   */
  void analyze(Module& module);
  /**
   * In this step we perform all the modifications including
   * setting the attributes for conv module, rewriting values
   * and deleting nodes in the graph
   */
  void transform();

 private:
  bool tryExtractingConvBNParameters(
      Module& conv,
      Module& bn,
      ConvBNParameters& r);

  /**
   * Given the current weight and bias tensors of a Conv2d module and parameters
   * of the BatchNorm2d module we're folding with, compute the updated values
   * for the weight and bias.
   *
   * The function is basically copied from torch/nn/utils/fusion.py
   */
  std::tuple<at::Tensor, at::Tensor> computeUpdatedConvWeightAndBias(
      const ConvBNParameters& p);

  std::unordered_map<ModulePtr, std::tuple<at::Tensor, at::Tensor>>
      conv_module_and_params_;
  std::unordered_map<Graph*, std::vector<std::tuple<std::string, std::string>>>
      conv_bn_names_;
  std::unordered_map<Value*, Value*> rewrite_map_;
  std::vector<Value*> values_to_rewrite_;
  std::unordered_set<Node*> nodes_to_delete_;
};

std::tuple<at::Tensor, at::Tensor> FoldConvBatchNorm2dHelper::
    computeUpdatedConvWeightAndBias(const ConvBNParameters& p) {
  at::Tensor bn_var_rsqrt = at::rsqrt(p.bn_rv + p.bn_eps);
  at::Tensor new_w = p.conv_w * (p.bn_w * bn_var_rsqrt).reshape({-1, 1, 1, 1});
  at::Tensor new_b = (p.conv_b - p.bn_rm) * bn_var_rsqrt * p.bn_w + p.bn_b;
  return std::make_tuple(new_w, new_b);
}

bool extractOptionalBNParams(const script::Module& bn, ConvBNParameters& r) {
  auto bn_forward = bn.get_method("forward");
  auto graph = bn_forward.graph();
  const PatternInfo& pattern_bn = PatternInfo::parse_from_str(R"(
      graph(%a, %weight, %bias, %running_mean, %running_var,
          %training, %momentum, %eps, %cudnn_enabled):
        %bn_out = aten::batch_norm(%a, %weight, %bias, %running_mean,
            %running_var, %training, %momentum, %eps, %cudnn_enabled)
        return (%bn_out) )");
  const Graph& pattern_bn_graph = *pattern_bn.pattern_graph;
  const auto& bn_vmap = pattern_bn.vmap;

  const auto& matches = findPatternMatches(pattern_bn_graph, *graph);

  if (matches.size() > 1) {
    return false;
  }

  if (bn.hasattr("eps")) {
    r.bn_eps = bn.attr("eps").toDouble();
  } else {
    auto optional_eps = toIValue(matches[0].values_map.at(bn_vmap.at("eps")));
    if (!optional_eps) {
      return false;
    }
    r.bn_eps = optional_eps.value().toDouble();
  }
  r.bn_w = at::ones_like(bn.attr("running_mean").toTensor());
  if (bn.hasattr("weight")) {
    if (bn.attr("weight").isTensor()) {
      r.bn_w = bn.attr("weight").toTensor();
    }
  } else {
    auto optional_bn_weight =
        toIValue(matches[0].values_map.at(bn_vmap.at("weight")));
    if (!optional_bn_weight) {
      return false;
    }
    if (optional_bn_weight.value().isTensor()) {
      r.bn_w = optional_bn_weight.value().toTensor();
    }
  }
  r.bn_b = at::zeros_like(bn.attr("running_mean").toTensor());
  if (bn.hasattr("bias")) {
    if (bn.attr("bias").isTensor()) {
      r.bn_b = bn.attr("bias").toTensor();
    }
  } else {
    auto optional_bn_bias =
        toIValue(matches[0].values_map.at(bn_vmap.at("bias")));
    if (!optional_bn_bias) {
      return false;
    }

    if (optional_bn_bias.value().isTensor()) {
      r.bn_b = optional_bn_bias.value().toTensor();
    }
  }
  return true;
}

bool FoldConvBatchNorm2dHelper::tryExtractingConvBNParameters(
    Module& conv,
    Module& bn,
    ConvBNParameters& r) {
  if (!hastensor(conv, "weight") || !conv.hasattr("bias") ||
      !hastensor(bn, "running_mean") || !hastensor(bn, "running_var")) {
    return false;
  }

  r.bn_rm = bn.attr("running_mean").toTensor();
  r.bn_rv = bn.attr("running_var").toTensor();
  if (!extractOptionalBNParams(bn, r)) {
    return false;
  }

  r.conv_w = conv.attr("weight").toTensor();
  r.conv_b = at::zeros_like(r.bn_rm);
  auto bias_opt = conv.attr("bias").toOptional<at::Tensor>();
  if (bias_opt) {
    r.conv_b = *bias_opt;
  }

  return true;
}

void FoldConvBatchNorm2dHelper::analyze(Module& module) {
  // Dot in the ".Conv2d" and ".BatchNorm2d" is an attempt to
  // prevent matching module's whose name might end with Conv2d
  // But are user defined modules.
  const PatternInfo pattern = PatternInfo::parse_from_str(R"IR(
graph(%self, %x):
    %conv_submodule = match::module[name=".Conv2d"](%self)
    %conv_out = prim::CallMethod[name="forward"](%conv_submodule, %x)
    %bn_submodule = match::module[name=".BatchNorm2d"](%self)
    %bn_out = prim::CallMethod[name="forward"](%bn_submodule, %conv_out)
    return (%bn_out))IR");

  const Graph& pattern_graph = *pattern.pattern_graph;
  const auto& vmap = pattern.vmap;
  Value* pattern_conv_out = vmap.at("conv_out");
  Value* pattern_bn_out = vmap.at("bn_out");
  Value* pattern_conv_submodule = vmap.at("conv_submodule");
  Value* pattern_bn_submodule = vmap.at("bn_submodule");
  Node* pattern_conv = pattern_conv_out->node();
  Node* pattern_bn = pattern_bn_out->node();

  // We will put submodules into this worklist and keep processing items from it
  // one by one. We start by just putting the top module there.
  std::stack<Module> worklist({module});
  while (!worklist.empty()) {
    Module current = worklist.top();
    worklist.pop();

    // Queue submodules for processing
    for (const Module& submodule : current.children()) {
      worklist.push(submodule);
    }

    // Process all method of the current module
    for (auto& method : current.get_methods()) {
      GRAPH_DUMP(
          current.type()->name()->name() + "::" + method.name() +
              "() before Conv2d-BatchNorm2d folding",
          method.graph());
      const auto& matches = findPatternMatches(pattern_graph, *method.graph());

      GRAPH_DEBUG("number of Conv2d-BatchNorm2d matches: ", matches.size());
      Graph* g = method.graph().get();
      if (!conv_bn_names_.count(g)) {
        // This is to make sure we don't visit one graph multiple times
        conv_bn_names_[g] = {};
        for (const Match& match : matches) {
          GRAPH_DEBUG("Checking next match...");
          Node* matched_conv = match.nodes_map.at(pattern_conv);
          Node* matched_bn = match.nodes_map.at(pattern_bn);
          Node* matched_conv_submodule =
              match.values_map.at(pattern_conv_submodule)->node();
          Node* matched_bn_submodule =
              match.values_map.at(pattern_bn_submodule)->node();

          TORCH_INTERNAL_ASSERT(
              matched_conv_submodule->kind() == prim::GetAttr);
          TORCH_INTERNAL_ASSERT(matched_bn_submodule->kind() == prim::GetAttr);

          const auto& conv_module_name =
              matched_conv_submodule->s(Symbol::attr("name"));
          const auto& bn_module_name =
              matched_bn_submodule->s(Symbol::attr("name"));

          Module conv_submodule = current.attr(conv_module_name).toModule();
          Module bn_submodule = current.attr(bn_module_name).toModule();

          ConvBNParameters params;
          if (!tryExtractingConvBNParameters(
                  conv_submodule, bn_submodule, params)) {
            GRAPH_DEBUG(
                "Conv and BN modules didn't have all required parameters or attributes...");
            continue;
          }
          conv_bn_names_[g].push_back(
              std::make_tuple(conv_module_name, bn_module_name));
          // We are using a separate vector for saving Values we want to rewrite
          // to make sure that the order in which we perform these
          // transformations is deterministic. Iterating through keys of
          // rewrite_map would result in non-determinism that might not manifest
          // as a bug now, but can bite us later.
          values_to_rewrite_.push_back(matched_bn->output());
          rewrite_map_[matched_bn->output()] = matched_conv->output();
          GRAPH_UPDATE(
              "Rewriting %",
              matched_bn->output()->debugName(),
              " with %",
              matched_conv->output()->debugName());

          nodes_to_delete_.insert(matched_bn);
          nodes_to_delete_.insert(matched_bn_submodule);
          GRAPH_UPDATE("Deleting ", *matched_bn);
          GRAPH_UPDATE("Deleting ", *matched_bn_submodule);

          auto slot = conv_submodule.type()->getAttributeSlot("bias");
          TORCH_CHECK(
              conv_submodule.type()->is_parameter(slot),
              "Expected conv module to have a bias parameter");
        } // matches
      }

      for (const auto& conv_bn : conv_bn_names_.at(g)) {
        Module conv_submodule = current.attr(std::get<0>(conv_bn)).toModule();
        Module bn_submodule = current.attr(std::get<1>(conv_bn)).toModule();

        ConvBNParameters params;
        TORCH_INTERNAL_ASSERT(tryExtractingConvBNParameters(
            conv_submodule, bn_submodule, params));
        auto new_w_b = computeUpdatedConvWeightAndBias(params);
        conv_module_and_params_[conv_submodule._ivalue()] = new_w_b;
      } // conv_bn module
    } // methods
  } // while
}

void FoldConvBatchNorm2dHelper::transform() {
  for (const auto& item : conv_module_and_params_) {
    Module conv(item.first);
    auto w_b = item.second;
    conv.setattr("weight", std::get<0>(w_b));
    conv.setattr("bias", std::get<1>(w_b));
  }

  // Perform planned rewritings
  for (auto v : values_to_rewrite_) {
    v->replaceAllUsesWith(rewrite_map_.at(v));
  }

  // Perform planned deletions
  for (auto n : nodes_to_delete_) {
    n->removeAllInputs();
  }
  for (auto n : nodes_to_delete_) {
    n->destroy();
  }
}

void replaceConv2dBiasWithGetAttr(Module& module) {
  auto graph = module.get_method("forward").graph();
  // Only looks fors _convolution pattern.
  // Thus assumes that tracing will have always gotten rid of aten::conv2d.
  // If it did not, BN folding will fail.
  const PatternInfo& pattern_convolution = PatternInfo::parse_from_str(R"(
      graph(%a, %w, %b, %stride:int[], %padding:int[], %dilation:int[],
          %transposed:bool, %output_padding:int[], %groups:int, %benchmark:bool,
          %deterministic:bool, %cudnn_enabled:bool):
        %conv_out = aten::_convolution(%a, %w, %b, %stride, %padding, %dilation,
            %transposed, %output_padding, %groups, %benchmark, %deterministic, %cudnn_enabled)
        return (%conv_out) )");
  const Graph& pattern_convolution_graph = *pattern_convolution.pattern_graph;
  const auto& convolution_vmap = pattern_convolution.vmap;

  const auto& matches = findPatternMatches(pattern_convolution_graph, *graph);
  for (const auto& match : matches) {
    // We come here only if the bias was not present in the module.
    // In that case, the corresponding graph will not have getAttr("bias")
    // Insert that in the graph.
    // And change _convolution to take the new value.
    auto conv_node =
        match.values_map.at(convolution_vmap.at("conv_out"))->node();
    WithInsertPoint ins(conv_node);
    Value* bias_attr_val = graph->insertGetAttr(graph->inputs()[0], "bias")
                               ->setType(TensorType::get());
    constexpr size_t conv_bias_index = 2;
    conv_node->replaceInput(conv_bias_index, bias_attr_val);
  }
}

void addBiasForConv2dIfNone(Module& module) {
  auto t = module.type()->expect<ClassType>();
  auto real_typename = t->name()->qualifiedName();
  const std::string pattern_name("Conv2d");
  if (real_typename.size() >= pattern_name.size() &&
      (0 ==
       real_typename.compare(
           real_typename.size() - pattern_name.size(),
           pattern_name.size(),
           pattern_name))) {
    if (!t->hasAttribute("bias")) {
      auto optional_tensor_type = OptionalType::create(TensorType::get());
      t->addAttribute("bias", optional_tensor_type, true);
      auto optional_tensor = c10::optional<at::Tensor>();
      module.setattr("bias", optional_tensor);
      replaceConv2dBiasWithGetAttr(module);
    }
  }
  for (Module m : module.children()) {
    addBiasForConv2dIfNone(m);
  }
}

Node* insertQParam(
    Graph* graph,
    Value* quantized_input,
    NodeKind node_kind,
    const std::string param_name) {
  Node* qparam = graph->create(node_kind, {quantized_input});
  qparam->output()->setDebugName(quantized_input->debugName() + "." + param_name);
  graph->insertNode(qparam);
  return qparam;
}

void quantizeGeneralOps(Block* block) {
  auto graph = block->owningGraph();
  for (Node* n : block->nodes()) {
    if (n->kind() == prim::If) {
      for (Block* subblock : n->blocks()) {
        quantizeGeneralOps(subblock);
      }
      if (n->outputs().size() == 0) {
        continue;
      }
      if (n->outputs().size() > 1) {
        // Factoring out dequantize for if blocks with multiple outputs
        // is not supported right now
        continue;
      }
    }
    for (auto* output : n->outputs()) {
      auto inputs = getPassThroughInputs(output);
      if (inputs.size() > 0) {
        bool is_dequantized = true;
        for (auto* input : inputs) {
          // note that we don't need to recursively check for prim::If
          // here because if all inputs of a prim::If is dequantized
          // the dequantize will be factored out before we get to this
          // point
          is_dequantized &= input->node()->kind() == Symbol::aten("dequantize");
        }
        if (!is_dequantized) {
          continue;
        }
        if (isSingleInputGeneralValueAtenFunction(n)) {
          // for ops like average pool, we'll insert quant dequant after the op
          // We'll assume the tensor is a PerTensorAffine quantized Tensor for
          // now, and may generalize later if this becomes an issue
          TORCH_INTERNAL_ASSERT(inputs.size() == 1, "Expecting single input for the aten function");
          // input of the dequantize node
          Value* quantized_input = inputs[0]->node()->input(0);
          // insert ops after the general op
          WithInsertPoint ins(n->next());
          // get quantization parameters from previous quantized op
          Node* scale = insertQParam(graph, quantized_input, at::Symbol::aten("q_scale"), "q_scale");
          Node* zero_point = insertQParam(graph, quantized_input, at::Symbol::aten("q_zero_point"), "q_zero_point");
          Node* dtype = insertQParam(graph, quantized_input, prim::dtype, "dtype");
          Value* original_output = n->output();
          std::vector<Value*> quant_inputs = {original_output, scale->output(), zero_point->output(), dtype->output()};
          auto quant_kind = at::Symbol::aten("quantize_per_tensor");
          Node* quant = insertQuant(graph, quant_inputs, quant_kind, original_output->debugName() + ".quant");
          Value* quantized_output = quant->output();
          // replace uses of original output of the general op with quantized output
          std::vector<Use> original_uses = original_output->uses();
          for (const auto& use : original_uses) {
            auto* user = use.user;
            if (user != quant) {
              user->replaceInputWith(original_output, quantized_output);
            }
          }
          std::vector<Use> uses = quantized_output->uses();
          insertDeQuantForAllUse(graph, quantized_output, original_output, uses);
        } else {
          // Delete dequantize node, we have one dequantize
          // for each use of the value
          for (auto* dequantized_val : inputs) {
            auto* dequantize_node = dequantized_val->node();
            TORCH_INTERNAL_ASSERT(
                dequantized_val->uses().size() == 1,
                "Expect to have one dequantize node for each use");
            // Replace useses of dequantized_val with the input of
            // dequantize node
            dequantized_val->replaceAllUsesWith(dequantize_node->inputs()[0]);
            dequantize_node->removeAllInputs();
            dequantize_node->destroy();
          }
          std::vector<Use> uses = output->uses();
          // Insert new dequantize node for each use of the output
          insertDeQuantForAllUse(graph, output, output, uses);
        }
      }
    }
  }
}

} // namespace

TORCH_API Module InsertObservers(
    Module& input_module,
    const std::string& method_name,
    const QConfigDict& qconfig_dict,
    bool inplace,
    bool is_dynamic) {
  ModuleQConfigMap map_before_clone;
  fillQConfigMap(input_module, qconfig_dict, map_before_clone);
  ModuleCloneHelper mh;
  Module module =
      inplace ? input_module : mh.clone(input_module, map_before_clone);
  ModuleQConfigMap module_qconfig_map;
  // Since the types are changed after clone, we need to fill
  // the qconfig map again
  fillQConfigMap(module, qconfig_dict, module_qconfig_map);
  InsertObserversHelper helper(module_qconfig_map);
  helper.setDynamicFlag(is_dynamic);
  helper.preprocess(module, method_name);
  helper.insertObservers(module, method_name, true);
  return module;
}

Module InsertQuantDeQuant(
    Module& input_module,
    const std::string& method_name,
    bool inplace,
    bool is_dynamic) {
  Module module = inplace ? input_module : input_module.clone();
  InsertQuantDeQuantHelper h;
  h.setDynamicFlag(is_dynamic);
  h.run(module, method_name);
  h.cleanup(module);
  h.quantizeGeneralOps(module);
  return module;
}

void FoldQuantNodesIntoInputsOutputs(std::shared_ptr<Graph>& graph) {
  throw std::runtime_error("Pass not implemented yet!");
}

void SwapFunctionalLinear(Module& module) {
  for (auto& method : module.get_methods()) {
    std::shared_ptr<Graph> g = method.graph();
    SwapFunctionalLinear(g);
  }
  for (Module m : module.children()) {
    SwapFunctionalLinear(m);
  }
}

void SwapFunctionalLinear(std::shared_ptr<Graph>& graph) {
  std::string functional_linear = R"(
graph(%linear, %input, %weight, %bias):
  %r = prim::CallFunction(%linear, %input, %weight, %bias)
  return (%r) )";
  std::string aten_linear = R"(
graph(%linear, %input, %weight, %bias):
  %r = aten::linear(%input, %weight, %bias)
  return (%r) )";
  auto filter = [](const Match& match,
                   const std::unordered_map<std::string, Value*>& vmap) {
    const auto& match_vmap = match.values_map;
    auto linear = getValue("linear", match_vmap, vmap);
    auto func_name = getFuncName(linear);
    return func_name == "linear";
  };
  SubgraphRewriter rewriter;
  rewriter.RegisterRewritePattern(functional_linear, aten_linear);
  // TODO: runOnGraph takes const ref?
  rewriter.runOnGraph(graph, filter);
}

void ReplicateQuant(std::shared_ptr<Graph>& graph) {
  std::stack<Block*> blocks_to_visit;
  std::vector<Node*> quant_nodes_to_rewrite;
  blocks_to_visit.push(graph->block());
  while (!blocks_to_visit.empty()) {
    Block* b = blocks_to_visit.top();
    blocks_to_visit.pop();
    for (Node* n : b->nodes()) {
      // find quantize node that quantizes the output of if
      if ((n->kind() == Symbol::aten("quantize_per_tensor") ||
           n->kind() == Symbol::aten("quantize_per_channel")) &&
          n->input(0)->node()->kind() == prim::If) {
        quant_nodes_to_rewrite.push_back(n);
      }
      for (Block* subblock : n->blocks()) {
        blocks_to_visit.push(subblock);
      }
    }
  }
  for (Node* n : quant_nodes_to_rewrite) {
    Node* if_node = n->input(0)->node();
    // move the nodes that produces the quantization parameters before
    // prim::If
    for (auto i = 1; i < n->inputs().size(); ++i) {
      n->input(i)->node()->moveBefore(if_node);
    }
    // replace all uses of the quantized node with the output of if node
    n->output()->replaceAllUsesWith(if_node->output());
    // add quantize nodes to the end of all blocks
    for (Block* if_block : if_node->blocks()) {
      TORCH_CHECK(
          if_block->outputs().size() == 1,
          "replicate quantize only works for `if` node with one output right now");
      // the original return value of the block
      Value* ret_val = if_block->outputs()[0];
      std::vector<Value*> quantize_inputs = n->inputs().vec();
      quantize_inputs[0] = ret_val;
      WithInsertPoint ins(if_block->return_node());
      Node* quant = graph->create(n->kind(), quantize_inputs);
      if_block->replaceOutput(0, quant->output());
      quant->output()->copyMetadata(ret_val);
      graph->insertNode(quant);
    }
  }

  for (Node* n : quant_nodes_to_rewrite) {
    n->removeAllInputs();
  }
  for (Node* n : quant_nodes_to_rewrite) {
    n->destroy();
  }
}

void ReplicateDeQuant(std::shared_ptr<Graph>& graph) {
  std::stack<Block*> blocks_to_visit;
  std::vector<Node*> dequant_nodes_to_rewrite;
  blocks_to_visit.push(graph->block());
  while (!blocks_to_visit.empty()) {
    Block* b = blocks_to_visit.top();
    blocks_to_visit.pop();
    for (Node* n : b->nodes()) {
      if (n->kind() == Symbol::aten("dequantize") &&
          n->output()->uses().size() > 1) {
        dequant_nodes_to_rewrite.push_back(n);
      }
      for (Block* subblock : n->blocks()) {
        blocks_to_visit.push(subblock);
      }
    }
  }
  for (Node* n : dequant_nodes_to_rewrite) {
    auto* quantized_val = n->inputs()[0];
    auto* dequantized_val = n->output();
    // copy uses to vector since value->uses() is a reference
    // and changing the graph will also change the uses() list
    std::vector<Use> uses = dequantized_val->uses();
    insertDeQuantForAllUse(graph.get(), quantized_val, dequantized_val, uses);
  }

  for (Node* n : dequant_nodes_to_rewrite) {
    n->removeAllInputs();
  }
  for (Node* n : dequant_nodes_to_rewrite) {
    n->destroy();
  }
}

// This is the pass to handle ops that does not require observation
// for example: flatten, average_pool, upsample
// This is called after inline and before graph execution
void QuantizeGeneralOps(std::shared_ptr<Graph>& graph) {
  quantizeGeneralOps(graph->block());
}

void QuantFusion(std::shared_ptr<Graph>& graph, bool is_dynamic) {
  std::vector<QuantFusionInfo> patterns;
  if (is_dynamic) {
    patterns = dynamic_quant_fusion_pattern_and_replacements();
  } else {
    patterns = quant_fusion_pattern_and_replacements();
  }
  for (const auto& info : patterns) {
    SubgraphRewriter rewriter;
    rewriter.RegisterRewritePattern(info.pattern, info.replacement);
    rewriter.runOnGraph(graph, info.filter);
  }
}

Module FoldConvBatchNorm2d(const Module& module) {
  FoldConvBatchNorm2dHelper h;
  Module m = module.clone();
  addBiasForConv2dIfNone(m);
  h.analyze(m);
  h.transform();
  return m;
}

void FoldQuantizeCallIntoBuffer(
    Module& module,
    const std::string& method_name) {
  const PatternInfo& pattern = PatternInfo::parse_from_str(R"(
graph(%self, %scale, %zero_point, %dtype):
   %weight = prim::GetAttr[name="weight"](%self)
   %weight_quant = aten::quantize_per_tensor(%weight, %scale, %zero_point, %dtype)
   return (%weight_quant) )");
  const Graph& pattern_graph = *pattern.pattern_graph;
  const auto& vmap = pattern.vmap;

  auto method = module.get_method(method_name);
  auto graph = method.graph();
  const auto& matches = findPatternMatches(pattern_graph, *graph);
  // Extra filter on scale/zero_point/dtype to make sure they are Constant
  auto filter = [](const Match& match,
                   const std::unordered_map<std::string, Value*>& vmap) {
    const auto& match_vmap = match.values_map;
    auto scale_node = match_vmap.at(vmap.at("scale"))->node();
    auto zero_point_node = match_vmap.at(vmap.at("zero_point"))->node();
    auto dtype_node = match_vmap.at(vmap.at("dtype"))->node();
    return scale_node->kind() == prim::Constant &&
        zero_point_node->kind() == prim::Constant &&
        dtype_node->kind() == prim::Constant;
  };
  std::unordered_set<Node*> nodes_to_delete;
  for (const auto& match : matches) {
    if (!filter(match, vmap)) {
      continue;
    }
    auto match_vmap = match.values_map;
    auto float_weight = module.attr("weight").toTensor().data();
    auto scale = toIValue(match_vmap.at(vmap.at("scale"))).value().toDouble();
    auto zero_point =
        toIValue(match_vmap.at(vmap.at("zero_point"))).value().toInt();
    auto dtype =
        toIValue(match_vmap.at(vmap.at("dtype"))).value().toScalarType();
    module.register_buffer(
        "_quantized_weight",
        at::quantize_per_tensor(float_weight, scale, zero_point, dtype));

    // Replace the GetAttr[weight]->quantize_per_tensor sequence
    // with a simple GetAttr[_quantized_weight] node.
    Value* orig_weight = match_vmap.at(vmap.at("weight"));
    Value* orig_weight_quant = match_vmap.at(vmap.at("weight_quant"));

    orig_weight->node()->s_(attr::name, "_quantized_weight");
    orig_weight_quant->replaceAllUsesWith(orig_weight);
    nodes_to_delete.insert(orig_weight_quant->node());
  }

  for (Node* n : nodes_to_delete) {
    n->destroy();
  }
}

void InsertPrepackUnpack(std::shared_ptr<Graph>& graph) {
  insertPrepackUnpackForLinear(graph);
  insertPrepackUnpackForConv(graph);
}

void InsertPrepackUnpack(Module& module) {
  for (auto& method : module.get_methods()) {
    auto graph = method.graph();
    InsertPrepackUnpack(graph);
  }
  for (Module m : module.children()) {
    InsertPrepackUnpack(m);
  }
}

struct FoldPrepackedWeightIntoModuleHelper {
  void run(
      Module& module,
      const std::string& method_name,
      const Module& linear_params_module,
      const Module& conv_params_module) {
    auto method = module.get_method(method_name);
    auto graph = method.graph();
    GRAPH_DUMP("Before FoldPrepackWeightIntoModule: ", graph);

    // (is_conv, is_per_channel, pattern, packed_params_module)
    std::vector<PatternsAndModules> pattern_and_modules = {
        {false, false, linear_prepack_per_tensor, linear_params_module},
        {false, true, linear_prepack_per_channel, linear_params_module},
        {true, false, conv2d_prepack, conv_params_module},
        {true, true, conv2d_prepack_per_channel, conv_params_module}};
    for (const auto& pm : pattern_and_modules) {
      const Graph& pattern_graph = *pm.pattern.pattern_graph;
      const auto& vmap = pm.pattern.vmap;
      const auto& matches = findPatternMatches(pattern_graph, *graph);
      TORCH_INTERNAL_ASSERT(
          matches.size() <= 1, "We only support at most one match right now");
      for (const auto& match : matches) {
        const auto& match_vmap = match.values_map;
        auto w_dtype_opt = getIValue("w_dtype", match_vmap, vmap);
        auto w_scale_opt = getIValue("w_scale", match_vmap, vmap);
        auto w_zero_point_opt = getIValue("w_zero_point", match_vmap, vmap);
        if (!w_dtype_opt || !w_scale_opt || !w_zero_point_opt) {
          GRAPH_DEBUG(
              "dtype, scale or zero_point for weight(",
              getValue("w_dtype", match_vmap, vmap)->debugName(),
              ", ",
              getValue("w_scale", match_vmap, vmap)->debugName(),
              ", ",
              getValue("w_zero_point", match_vmap, vmap)->debugName(),
              ") is not constant, skipping the match.");
          continue;
        }
        auto w_dtype = w_dtype_opt.value().toScalarType();
        auto w = module.attr("weight").toTensor().data();
        at::Tensor w_quant;
        if (pm.is_per_channel) {
          auto w_axis_opt = getIValue("w_axis", match_vmap, vmap);
          if (!w_axis_opt) {
            GRAPH_DEBUG(
                "axis for weight ",
                getValue("w_axis", match_vmap, vmap)->debugName(),
                " is non-constant, skipping the match");
            continue;
          }
          auto w_scale = w_scale_opt.value().toTensor().to(at::kFloat);
          auto w_zero_point = w_zero_point_opt.value().toTensor().to(at::kInt);
          int w_axis = w_axis_opt.value().toInt();
          TORCH_CHECK(
              w_scale.sizes() == w_zero_point.sizes(),
              "scale and zero_point must have the same size");
          w_quant = at::quantize_per_channel(
              w, w_scale, w_zero_point, w_axis, w_dtype);
        } else {
          auto w_scale = w_scale_opt.value().toDouble();
          auto w_zero_point = w_zero_point_opt.value().toInt();
          w_quant = at::quantize_per_tensor(w, w_scale, w_zero_point, w_dtype);
        }
        c10::optional<at::Tensor> b = c10::nullopt;
        if (hastensor(module, "bias")) {
          b = module.attr("bias").toTensor().data();
        }
        Module wrapper_module = pm.packed_params_module.clone();
        auto set_weight_bias = wrapper_module.get_method("set_weight_bias");
        std::string module_name_prefix;
        if (pm.is_conv) {
          module_name_prefix = "_conv_packed_params_module_for_";
          auto stride_opt =
              toTwoElementIntList(getValue("stride", match_vmap, vmap));
          auto padding_opt =
              toTwoElementIntList(getValue("padding", match_vmap, vmap));
          auto dilation_opt =
              toTwoElementIntList(getValue("dilation", match_vmap, vmap));
          auto groups_opt = getIValue("groups", match_vmap, vmap);
          auto set_conv_params = wrapper_module.get_method("set_conv_params");
          if (!stride_opt || !padding_opt || !dilation_opt) {
            GRAPH_DEBUG(
                "Failed to extract two element IntList for stride/padding/dilation, (",
                getValue("stride", match_vmap, vmap)->debugName(),
                ", ",
                getValue("padding", match_vmap, vmap)->debugName(),
                ", ",
                getValue("dilation", match_vmap, vmap)->debugName(),
                ") skipping the match");
            continue;
          }
          set_conv_params(std::vector<IValue>{stride_opt.value(),
                                              padding_opt.value(),
                                              dilation_opt.value(),
                                              groups_opt.value()});
        } else {
          module_name_prefix = "_linear_packed_params_module_for_";
        }
        set_weight_bias(std::vector<IValue>{IValue(w_quant), IValue(b)});
        auto w_quant_val = getValue("w_quant", match_vmap, vmap);
        // unique name for the module based on %w_quant
        int uid = 0;
        auto module_name = module_name_prefix + c10::to_string(uid++);
        while (module.hasattr(module_name)) {
          module_name_prefix + c10::to_string(uid++);
        }
        GRAPH_UPDATE("Adding new module: ", module_name);
        module.register_module(module_name, wrapper_module);

        // Add GetAttr of the packed module
        auto packed_params_val = getValue("packed_params", match_vmap, vmap);
        WithInsertPoint ins(packed_params_val->node());
        // wrapper_module =
        // self.{_conv,_linear}_packed_params_module_for_{unique_id}
        Value* packed_params_module =
            graph->insertGetAttr(graph->inputs()[0], module_name)
                ->setType(wrapper_module.type());
        GRAPH_UPDATE("Adding GetAttr node for the wrapper module");

        // packed_params = wrapper_module._packed_params
        Value* packed_params_from_attr =
            graph->insertGetAttr(packed_params_module, "_packed_params");
        GRAPH_UPDATE(
            "Adding GetAttr node for _packed_params: ",
            packed_params_from_attr->debugName());
        packed_params_val->replaceAllUsesWith(packed_params_from_attr);

        // Delete nodes
        std::vector<Node*> nodes_to_delete = {w_quant_val->node(),
                                              packed_params_val->node()};
        for (auto n : nodes_to_delete) {
          n->removeAllInputs();
        }
        for (auto n : nodes_to_delete) {
          GRAPH_UPDATE("Deleting node: ", n);
          n->destroy();
        }
      }
    }
  }

  void run(
      Module& module,
      const Module& linear_params_module,
      const Module& conv_params_module) {
    for (auto& method : module.get_methods()) {
      run(module, method.name(), linear_params_module, conv_params_module);
    }
    for (Module m : module.children()) {
      run(m, linear_params_module, conv_params_module);
    }
  }

  const PatternInfo linear_prepack_per_tensor = PatternInfo::parse_from_str(R"(
graph(%a_dequant, %w, %b, %w_scale, %w_zero_point, %w_dtype):
        %w_quant = aten::quantize_per_tensor(%w, %w_scale, %w_zero_point, %w_dtype)
        %packed_params = quantized::linear_prepack(%w_quant, %b)
        return (%packed_params) )");

  const PatternInfo linear_prepack_per_channel = PatternInfo::parse_from_str(R"(
graph(%a_dequant, %w, %b, %w_scale, %w_zero_point, %w_axis, %w_dtype):
        %w_quant = aten::quantize_per_channel(%w, %w_scale, %w_zero_point, %w_axis, %w_dtype)
        %packed_params = quantized::linear_prepack(%w_quant, %b)
        return (%packed_params) )");

  const PatternInfo conv2d_prepack = PatternInfo::parse_from_str(R"(
graph(%a_dequant, %w, %b, %w_scale, %w_zero_point, %w_dtype, %stride, %padding, %dilation, %groups):
        %w_quant = aten::quantize_per_tensor(%w, %w_scale, %w_zero_point, %w_dtype)
        %packed_params = quantized::conv2d_prepack(%w_quant, %b, %stride, %padding, %dilation, %groups)
        return (%packed_params) )");

  const PatternInfo conv2d_prepack_per_channel = PatternInfo::parse_from_str(R"(
graph(%a_dequant, %w, %b, %w_scale, %w_zero_point, %w_axis, %w_dtype, %stride, %padding, %dilation, %groups):
        %w_quant = aten::quantize_per_channel(%w, %w_scale, %w_zero_point, %w_axis, %w_dtype)
        %packed_params = quantized::conv2d_prepack(%w_quant, %b, %stride, %padding, %dilation, %groups)
        return (%packed_params) )");
};

void FoldPrepackedWeightIntoModule(
    Module& module,
    const Module& linear_params_module,
    const Module& conv_params_module) {
  FoldPrepackedWeightIntoModuleHelper h;
  h.run(module, linear_params_module, conv_params_module);
}

void DedupModuleUses(Module& module) {
  ModuleUseDeduper d(module);
  d.dedup();
}

void FoldQuantizedPrepackingOps(Module& module) {
  auto filter_fn = [](const Node* n) -> bool {
    return (
        (n->kind() == Symbol::fromQualString("quantized::linear_prepack")) ||
        n->kind() == Symbol::fromQualString("quantized::conv2d_prepack") ||
        n->kind() == Symbol::fromQualString("quantized::conv3d_prepack"));
  };
  PrePackingOpsFolder(module, filter_fn, "quantized");
}

Module Finalize(Module& module, bool is_dynamic) {
  auto graph = module.get_method("forward").graph();
  InsertPrepackUnpack(graph);
  ConstantPropagation(graph);
  QuantFusion(graph, is_dynamic);
  auto frozen = freeze_module(module);
  FoldQuantizedPrepackingOps(frozen);
  return frozen;
}

} // namespace jit
} // namespace torch<|MERGE_RESOLUTION|>--- conflicted
+++ resolved
@@ -145,26 +145,17 @@
 // Theses are prim::CallFunctions for ops that doesn't require observation and
 // have a single input Tensor
 // Also these ops do computation on the value of Tensor
-<<<<<<< HEAD
 std::vector<std::string> _single_input_general_value_call_funcs = {
     "avg_pool2d",
 };
-=======
-std::vector<std::string> _single_input_general_value_call_funcs = {};
->>>>>>> 3891ef2f
 
 // Theses are aten functions for ops that doesn't require observation and
 // have a single input Tensor
 // Also these ops do computation on the value of Tensor
 // e.g. `aten::maxpool(%input_tensor, ...)`
-<<<<<<< HEAD
 std::vector<std::string> _single_input_general_value_aten_funcs = {
     "avg_pool2d",
 };
-
-=======
-std::vector<std::string> _single_input_general_value_aten_funcs = {};
->>>>>>> 3891ef2f
 
 struct FuncArg {
   std::string func_name;
@@ -2690,7 +2681,8 @@
     NodeKind node_kind,
     const std::string param_name) {
   Node* qparam = graph->create(node_kind, {quantized_input});
-  qparam->output()->setDebugName(quantized_input->debugName() + "." + param_name);
+  qparam->output()->setDebugName(
+      quantized_input->debugName() + "." + param_name);
   graph->insertNode(qparam);
   return qparam;
 }
@@ -2729,21 +2721,37 @@
           // for ops like average pool, we'll insert quant dequant after the op
           // We'll assume the tensor is a PerTensorAffine quantized Tensor for
           // now, and may generalize later if this becomes an issue
-          TORCH_INTERNAL_ASSERT(inputs.size() == 1, "Expecting single input for the aten function");
+          TORCH_INTERNAL_ASSERT(
+              inputs.size() == 1,
+              "Expecting single input for the aten function");
           // input of the dequantize node
           Value* quantized_input = inputs[0]->node()->input(0);
           // insert ops after the general op
           WithInsertPoint ins(n->next());
           // get quantization parameters from previous quantized op
-          Node* scale = insertQParam(graph, quantized_input, at::Symbol::aten("q_scale"), "q_scale");
-          Node* zero_point = insertQParam(graph, quantized_input, at::Symbol::aten("q_zero_point"), "q_zero_point");
-          Node* dtype = insertQParam(graph, quantized_input, prim::dtype, "dtype");
+          Node* scale = insertQParam(
+              graph, quantized_input, at::Symbol::aten("q_scale"), "q_scale");
+          Node* zero_point = insertQParam(
+              graph,
+              quantized_input,
+              at::Symbol::aten("q_zero_point"),
+              "q_zero_point");
+          Node* dtype =
+              insertQParam(graph, quantized_input, prim::dtype, "dtype");
           Value* original_output = n->output();
-          std::vector<Value*> quant_inputs = {original_output, scale->output(), zero_point->output(), dtype->output()};
+          std::vector<Value*> quant_inputs = {original_output,
+                                              scale->output(),
+                                              zero_point->output(),
+                                              dtype->output()};
           auto quant_kind = at::Symbol::aten("quantize_per_tensor");
-          Node* quant = insertQuant(graph, quant_inputs, quant_kind, original_output->debugName() + ".quant");
+          Node* quant = insertQuant(
+              graph,
+              quant_inputs,
+              quant_kind,
+              original_output->debugName() + ".quant");
           Value* quantized_output = quant->output();
-          // replace uses of original output of the general op with quantized output
+          // replace uses of original output of the general op with quantized
+          // output
           std::vector<Use> original_uses = original_output->uses();
           for (const auto& use : original_uses) {
             auto* user = use.user;
@@ -2752,7 +2760,8 @@
             }
           }
           std::vector<Use> uses = quantized_output->uses();
-          insertDeQuantForAllUse(graph, quantized_output, original_output, uses);
+          insertDeQuantForAllUse(
+              graph, quantized_output, original_output, uses);
         } else {
           // Delete dequantize node, we have one dequantize
           // for each use of the value
