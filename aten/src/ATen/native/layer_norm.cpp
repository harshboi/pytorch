--- conflicted
+++ resolved
@@ -223,7 +223,6 @@
   return Y;
 }
 
-<<<<<<< HEAD
 Tensor quantized_instance_norm_impl(
     const Tensor& qx,
     const Tensor& weight, // optional
@@ -246,27 +245,6 @@
       qx, num_channels, weight, bias, eps, output_scale, output_zero_point);
 }
 
-// Keep the registry in the anonymous namespace.
-namespace {
-class QLayerNorm2d final : public torch::OperatorKernel {
- public:
-  Tensor operator()(
-      Tensor input,
-      std::vector<int64_t> normalized_shape,
-      Tensor weight /* optional */,
-      Tensor bias /* optional */,
-      double eps,
-      double output_scale,
-      int64_t output_zero_point) {
-    return quantized_layer_norm_impl(
-        input, normalized_shape, weight, bias, eps, output_scale, output_zero_point);
-  }
-};
-
-class QGroupNorm final : public torch::OperatorKernel {
- public:
-  Tensor operator()(
-=======
 TORCH_LIBRARY_IMPL(quantized, QuantizedCPU, m) {
   // TODO: this is kind of... blegh
   m.impl("layer_norm", [](
@@ -280,7 +258,6 @@
       return quantized_layer_norm_impl(input, normalized_shape, weight, bias, eps, output_scale, output_zero_point);
   });
   m.impl("group_norm", [](
->>>>>>> ac8d1118
       Tensor qx,
       int64_t num_groups,
       Tensor weight,
@@ -290,13 +267,8 @@
       int64_t output_zero_point) {
     return quantized_group_norm_impl(
         qx, num_groups, weight, bias, eps, output_scale, output_zero_point);
-<<<<<<< HEAD
-  }
-};
-
-class QInstanceNorm final : public torch::OperatorKernel {
- public:
-  Tensor operator()(
+  });
+  m.impl("instance_norm", [](
       Tensor qx,
       Tensor weight,
       Tensor bias,
@@ -305,44 +277,8 @@
       int64_t output_zero_point) {
     return quantized_instance_norm_impl(
         qx, weight, bias, eps, output_scale, output_zero_point);
-  }
-};
-
-static auto registry = torch::RegisterOperators().op(
-    "quantized::layer_norm(Tensor input, "
-    "int[] normalized_shape, "
-    "Tensor weight, "
-    "Tensor bias, "
-    "float eps, "
-    "float output_scale, "
-    "int output_zero_point) -> Tensor",
-    torch::RegisterOperators::options().kernel<QLayerNorm2d>(
-        DispatchKey::QuantizedCPU))
-.op(
-    "quantized::group_norm(Tensor qx, "
-    "int num_groups, "
-    "Tensor weight, "
-    "Tensor bias, "
-    "float eps, "
-    "float output_scale, "
-    "int output_zero_point) -> Tensor",
-    torch::RegisterOperators::options().kernel<QGroupNorm>(
-        DispatchKey::QuantizedCPU))
-.op(
-    "quantized::instance_norm(Tensor qx, "
-    "Tensor weight, "
-    "Tensor bias, "
-    "float eps, "
-    "float output_scale, "
-    "int output_zero_point) -> Tensor",
-    torch::RegisterOperators::options().kernel<QInstanceNorm>(
-        DispatchKey::QuantizedCPU));
-
-} // namespace
-=======
   });
 }
->>>>>>> ac8d1118
 
 DEFINE_DISPATCH(LayerNormKernel);
 DEFINE_DISPATCH(LayerNormBackwardKernel);
