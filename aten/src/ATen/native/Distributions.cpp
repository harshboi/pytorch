#include <ATen/ATen.h>
#include <ATen/CPUApplyUtils.h>
#include <ATen/Config.h>
#include <ATen/Dispatch.h>
#include <ATen/ExpandUtils.h>
#include <ATen/NativeFunctions.h>
#include <c10/util/Exception.h>
#include <c10/util/math_compat.h>
#include <c10/util/Optional.h>

#include <ATen/Utils.h>
#include <ATen/CPUGenerator.h>
#include <ATen/core/DistributionsHelper.h>
#include <ATen/native/Distributions.h>
#include <ATen/native/DispatchStub.h>
#include <ATen/native/UnaryOps.h>
#include <ATen/native/TensorIterator.h>
#include <ATen/native/DistributionTemplates.h>
#include <ATen/NamedTensorUtils.h>

#include <type_traits>
#include <functional>
#include <assert.h>
#include <cpuinfo.h>
#include <float.h>

namespace {
/*
 * This section is a counterpart to Distributions.cu
 *
 */

// The function `sample_poisson`
// is adapted from Numpy's distributions.c implementation.
// It is MIT licensed, so here is the copyright:

/* Copyright 2005 Robert Kern (robert.kern@gmail.com)
 *
 * Permission is hereby granted, free of charge, to any person obtaining a
 * copy of this software and associated documentation files (the
 * "Software"), to deal in the Software without restriction, including
 * without limitation the rights to use, copy, modify, merge, publish,
 * distribute, sublicense, and/or sell copies of the Software, and to
 * permit persons to whom the Software is furnished to do so, subject to
 * the following conditions:
 *
 * The above copyright notice and this permission notice shall be included
 * in all copies or substantial portions of the Software.
 *
 * THE SOFTWARE IS PROVIDED "AS IS", WITHOUT WARRANTY OF ANY KIND, EXPRESS
 * OR IMPLIED, INCLUDING BUT NOT LIMITED TO THE WARRANTIES OF
 * MERCHANTABILITY, FITNESS FOR A PARTICULAR PURPOSE AND NONINFRINGEMENT.
 * IN NO EVENT SHALL THE AUTHORS OR COPYRIGHT HOLDERS BE LIABLE FOR ANY
 * CLAIM, DAMAGES OR OTHER LIABILITY, WHETHER IN AN ACTION OF CONTRACT,
 * TORT OR OTHERWISE, ARISING FROM, OUT OF OR IN CONNECTION WITH THE
 * SOFTWARE OR THE USE OR OTHER DEALINGS IN THE SOFTWARE.
 */


int64_t sample_poisson(double lambda, at::CPUGenerator* generator) {
  TORCH_CHECK(lambda >= 0, "invalid Poisson rate, expected rate to be non-negative");
  at::uniform_real_distribution<double> standard_uniform(0.0, 1.0);
  if (lambda >= 10) {
    // transformed rejection method, (Hoermann, 1993)
    int64_t k;
    double U, V, a, b, invalpha, vr, us;

    double slam = std::sqrt(lambda);
    double loglam = std::log(lambda);
    b = 0.931 + 2.53 * slam;
    a = -0.059 + 0.02483 * b;
    invalpha = 1.1239 + 1.1328 / (b - 3.4);
    vr = 0.9277 - 3.6224 / (b - 2);

    while (1) {
      U = standard_uniform(generator) - 0.5;
      V = standard_uniform(generator);
      us = 0.5 - std::fabs(U);
      k = (int64_t)std::floor((2 * a / us + b) * U + lambda + 0.43);
      if ((us >= 0.07) && (V <= vr)) {
        return k;
      }
      if ((k < 0) || ((us < 0.013) && (V > us))) {
        continue;
      }
      if ((std::log(V) + std::log(invalpha) - std::log(a / (us * us) + b)) <=
          (-lambda + k * loglam - std::lgamma((double)k + 1))) {
        return k;
      }
    }
  } else if (lambda == 0) {
    return 0;
  } else {
    int64_t X;
    double prod, U, enlam;

    enlam = std::exp(-lambda);
    X = 0;
    prod = 1.0;
    while (1) {
      U = standard_uniform(generator);
      prod *= U;
      if (prod > enlam) {
        X += 1;
      } else {
        return X;
      }
    }
  }
}

} // namespace

namespace at {
namespace native {

DEFINE_DISPATCH(bernoulli_mkl_stub);
DEFINE_DISPATCH(cauchy_stub);
DEFINE_DISPATCH(exponential_stub);
DEFINE_DISPATCH(multinomial_stub);
DEFINE_DISPATCH(geometric_stub);
DEFINE_DISPATCH(log_normal_stub);
DEFINE_DISPATCH(normal_stub);
DEFINE_DISPATCH(random_stub);
DEFINE_DISPATCH(random_from_to_stub);
DEFINE_DISPATCH(random_full_64_bits_range_stub);

Tensor bernoulli(const Tensor& self, Generator gen) {
  return at::empty_like(self, LEGACY_CONTIGUOUS_MEMORY_FORMAT).bernoulli_(self, gen);
}

Tensor bernoulli(const Tensor& self, double p, Generator gen) {
  return at::empty_like(self, LEGACY_CONTIGUOUS_MEMORY_FORMAT).bernoulli_(p, gen);
}

Tensor& bernoulli_out(Tensor& result, const Tensor& self, Generator gen) {
  // result.resize_as_(self) requires self to have same dtype as result, so we
  // use resize_ instead.
  // TODO: Fix resize_as_. See pytorch/pytorch#11665.
  result.resize_(self.sizes()).bernoulli_(self, gen);
  namedinference::propagate_names(result, self);
  return result;
}

Tensor& bernoulli_tensor_cpu_(Tensor& self, const Tensor& p_, Generator gen) {
  NoNamesGuard guard;
  AT_DISPATCH_ALL_TYPES_AND(at::ScalarType::Bool, self.scalar_type(), "bernoulli_tensor_cpu_self_", [&] {
    CPUGenerator* generator = get_generator_or_default<CPUGenerator>(gen, detail::getDefaultCPUGenerator());
    // See Note [Acquire lock when using random generators]
    std::lock_guard<std::mutex> lock(generator->mutex_);
    using self_t = scalar_t;
    if (p_.scalar_type() == kDouble) {
      auto p = std::get<0>(expand_inplace(self, p_.to(kCPU)));
      CPU_tensor_apply2<self_t, double>(
        self, p, [generator](self_t& ret_val, double& p_val) {
          at::bernoulli_distribution<double> bernoulli(p_val);
          ret_val = static_cast<self_t>(bernoulli(generator));
        });
    } else {
      AT_DISPATCH_FLOATING_TYPES(p_.scalar_type(), "bernoulli_tensor_cpu_p_", [&] {
        auto p = std::get<0>(expand_inplace(self, p_.to(kCPU)));
        using p_t = scalar_t;
        CPU_tensor_apply2<self_t, p_t>(
          self, p, [generator](self_t& ret_val, p_t& p_val) {
            at::bernoulli_distribution<float> bernoulli(p_val);
            ret_val = static_cast<self_t>(bernoulli(generator));
        });
      });
    }
  });
  return self;
}

Tensor& bernoulli_scalar_cpu_(Tensor& self, double p, Generator gen) {
  TORCH_CHECK(0 <= p && p <= 1, "bernoulli_ expects p to be in [0, 1], but got p=", p);
#if AT_MKL_ENABLED()
  if (cpuinfo_initialize() && cpuinfo_vendor_intel == cpuinfo_get_processor(0)->core->vendor) {
    bernoulli_mkl_stub(kCPU, self, p, gen);
    return self;
  }
#endif
  AT_DISPATCH_ALL_TYPES_AND(at::ScalarType::Bool, self.scalar_type(), "bernoulli_scalar_cpu_", [&] {
    CPUGenerator* generator = get_generator_or_default<CPUGenerator>(gen, detail::getDefaultCPUGenerator());
    // See Note [Acquire lock when using random generators]
    std::lock_guard<std::mutex> lock(generator->mutex_);
    CPU_tensor_apply1<scalar_t>(
        self, [generator, p](scalar_t& ret_val) {
          at::bernoulli_distribution<double> bernoulli(p);
          ret_val = static_cast<scalar_t>(bernoulli(generator));
        });
  });
  return self;
}

Tensor& log_normal_(Tensor& self, double mean, double std, Generator gen) {
  TORCH_CHECK(std > 0.0, "log_normal_ expects std > 0.0, but found std=", std);
  auto iter = TensorIterator::nullary_op(self);
  log_normal_stub(iter.device_type(), iter, mean, std, gen);
  return self;
}

Tensor& cauchy_(Tensor& self, double median, double sigma, Generator gen) {
  auto iter = TensorIterator::nullary_op(self);
  cauchy_stub(iter.device_type(), iter, median, sigma, gen);
  return self;
}

Tensor& exponential_(Tensor& self, double lambda, Generator gen) {
  TORCH_CHECK(lambda >= 0.0, "exponential_ expects lambda >= 0.0, but found lambda=", lambda);
  auto iter = TensorIterator::nullary_op(self);
  exponential_stub(iter.device_type(), iter, lambda, gen);
  return self;
}

Tensor& geometric_(Tensor& self, double p, Generator gen) {
  TORCH_CHECK(0 < p && p < 1, "geometric_ expects p to be in (0, 1), but got p=", p);
  auto iter = TensorIterator::nullary_op(self);
  geometric_stub(iter.device_type(), iter, p, gen);
  return self;
}

Tensor& normal_cpu_(Tensor& self, double mean, double std, Generator gen) {
  TORCH_CHECK(std > 0.0, "normal_ expects std > 0.0, but found std=", std);
  normal_stub(kCPU, self, mean, std, gen);
  return self;
}

Tensor& normal_out_cpu(Tensor& output, const Tensor& mean, double std, Generator gen) {
  normal_cpu_(output, 0, std, gen);
  output.add_(mean);
  return output;
}

Tensor& normal_out_cpu(Tensor& output, double mean, const Tensor& std, Generator gen) {
  normal_cpu_(output, 0, 1, gen);
  auto mean_tensor = at::full({}, mean, output.options());
  output.mul_(std).add_(mean_tensor);
  return output;
}

Tensor& normal_out_cpu(Tensor& output, const Tensor& mean, const Tensor& std, Generator gen) {
  bool is_deprecated_th_impl = resize_output_for_normal(output, mean, std);
  normal_cpu_(output, 0, 1, gen);
  if (is_deprecated_th_impl) {
    output.mul_(std.reshape(mean.sizes())).add_(mean);
  }
  else {
    output.mul_(std).add_(mean);
  }
  return output;
}

Tensor normal_cpu(const Tensor& mean, double std, Generator gen) {
  Tensor ret = at::empty_like(mean, MemoryFormat::Contiguous);
  normal_out_cpu(ret, mean, std, gen);
  return ret;
}

Tensor normal_cpu(double mean, const Tensor& std, Generator gen) {
  Tensor ret = at::empty_like(std, MemoryFormat::Contiguous);
  normal_out_cpu(ret, mean, std, gen);
  return ret;
}

<<<<<<< HEAD
Tensor normal_cpu(const Tensor& mean, const Tensor& std, Generator* gen) {
  Tensor ret = at::empty({0}, mean.options().memory_format(MemoryFormat::Contiguous));
=======
Tensor normal_cpu(const Tensor& mean, const Tensor& std, Generator gen) {
  Tensor ret = at::empty({0}, mean.options(), MemoryFormat::Contiguous);
>>>>>>> d3b396ba
  normal_out_cpu(ret, mean, std, gen);
  return ret;
}

template<typename RNG>
struct RandomStub {
  void operator()(TensorIterator& iter, at::Generator gen) {
    random_stub(iter.device_type(), iter, gen);
  }
};

Tensor& random_(Tensor& self, Generator gen) {
  return at::native::templates::random_impl<RandomStub, Generator>(self, gen);
}

template<typename RNG>
struct RandomFromToStub {
  void operator()(TensorIterator& iter, uint64_t range, int64_t from, at::Generator gen) {
    random_from_to_stub(iter.device_type(), iter, range, from, gen);
  }
  void operator()(TensorIterator& iter, at::Generator gen) {
    random_full_64_bits_range_stub(iter.device_type(), iter, gen);
  }
};

Tensor& random_(Tensor& self, int64_t from, optional<int64_t> to, Generator gen) {
  return at::native::templates::random_from_to_impl<RandomFromToStub, Generator>(self, from, to, gen);
}

Tensor& random_(Tensor& self, int64_t to, Generator gen) {
  return random_(self, 0, to, gen);
}

Tensor _standard_gamma_grad_cpu(const Tensor& self, const Tensor& output) {
  Tensor ret = at::empty(self.sizes(), self.options());
  AT_DISPATCH_FLOATING_TYPES(self.scalar_type(), "_standard_gamma_grad_cpu", [&] {
    CPU_tensor_apply3<scalar_t, scalar_t, scalar_t>(ret, self, output,
      [](scalar_t& ret_val, const scalar_t& self_val, const scalar_t &output_val) {
        ret_val = standard_gamma_grad_one<scalar_t, double>(self_val, output_val);
      }
    );
  });
  return ret;
}

Tensor _dirichlet_grad_cpu(const Tensor& x, const Tensor& alpha, const Tensor& total) {
  Tensor ret = at::empty(x.sizes(), x.options());
  AT_DISPATCH_FLOATING_TYPES(x.scalar_type(), "_dirichlet_grad_cpu", [&] {
    CPU_tensor_apply4<scalar_t, scalar_t, scalar_t, scalar_t>(ret, x, alpha, total,
      [](scalar_t& ret_val, const scalar_t& x_val, const scalar_t& alpha_val, const scalar_t& total_val) {
        ret_val = dirichlet_grad_one<scalar_t, double>(x_val, alpha_val, total_val);
      }
    );
  });
  return ret;
}

/*
 * This section is a counterpart to Distributions.cu
 */

Tensor _s_poisson_cpu(const Tensor& lambda, Generator gen) {
  Tensor ret = at::zeros(lambda.sizes(), lambda.options());
  AT_DISPATCH_FLOATING_TYPES(ret.scalar_type(), "poisson_cpu", [&] {
    CPUGenerator* generator = get_generator_or_default<CPUGenerator>(gen, detail::getDefaultCPUGenerator());
    // See Note [Acquire lock when using random generators]
    std::lock_guard<std::mutex> lock(generator->mutex_);
    CPU_tensor_apply2<scalar_t, scalar_t>(ret, lambda,
      [generator](scalar_t& ret_val, const scalar_t& lambda){
        ret_val = static_cast<scalar_t>(sample_poisson(static_cast<double>(lambda), generator));
      }
    );
    });
  return ret;
}

Tensor _s_gamma_cpu(const Tensor& alpha, Generator gen) {
  Tensor ret = at::zeros(alpha.sizes(), alpha.options());
  AT_DISPATCH_FLOATING_TYPES(ret.scalar_type(), "gamma_cpu", [&] {
    CPUGenerator* generator = get_generator_or_default<CPUGenerator>(gen, detail::getDefaultCPUGenerator());
    // See Note [Acquire lock when using random generators]
    std::lock_guard<std::mutex> lock(generator->mutex_);
    CPU_tensor_apply2<scalar_t, scalar_t>(ret, alpha,
      [generator](scalar_t& ret_val, const scalar_t& alpha){

        auto uniform_lambda = [generator] () {
          at::uniform_real_distribution<double> standard_uniform(0.0, 1.0);
          return standard_uniform(generator);
        };
        BaseSampler<double, decltype(uniform_lambda)> standard_uniform(uniform_lambda);

        auto normal_lambda = [generator] () {
          at::normal_distribution<double> normal(0.0, 1.0);
          return normal(generator);
        };
        BaseSampler<double, decltype(normal_lambda)> standard_normal(normal_lambda);
        auto sample = sample_gamma<scalar_t, double, decltype(uniform_lambda), decltype(normal_lambda)>(alpha, standard_uniform, standard_normal);
        ret_val = std::max(std::numeric_limits<scalar_t>::min(), (scalar_t) sample);
      }
    );
    });

  return ret;
}

Tensor _s_dirichlet_cpu(const Tensor& alpha, Generator gen) {
  Tensor ret = at::zeros(alpha.sizes(), alpha.options());
  AT_DISPATCH_FLOATING_TYPES(ret.scalar_type(), "dirichlet", [&] {
    Tensor gamma = at::zeros(alpha.sizes(), alpha.options().dtype(ScalarType::Double));
    CPUGenerator* generator = get_generator_or_default<CPUGenerator>(gen, detail::getDefaultCPUGenerator());
    // See Note [Acquire lock when using random generators]
    std::lock_guard<std::mutex> lock(generator->mutex_);
    /* Generate gamma sample by casting alpha to double to prevent underflow. */
    CPU_tensor_apply2<double, scalar_t>(gamma, alpha,
      [generator](double& ret_val, const scalar_t& alpha){
        auto uniform_lambda = [generator] () {
          at::uniform_real_distribution<double> standard_uniform(0.0, 1.0);
          return standard_uniform(generator);
        };
        BaseSampler<double, decltype(uniform_lambda)> standard_uniform(uniform_lambda);

        auto normal_lambda = [generator] () {
          at::normal_distribution<double> normal(0.0, 1.0);
          return normal(generator);
        };
        BaseSampler<double, decltype(normal_lambda)> standard_normal(normal_lambda);
        auto sample = sample_gamma<double, double, decltype(uniform_lambda), decltype(normal_lambda)>
          (alpha, standard_uniform, standard_normal);
        ret_val = std::max(std::numeric_limits<double>::min(), sample);
      }
    );
    /* Normalize and cast back to scalar_t. */
    Tensor gamma_sum = gamma.sum(-1, true).expand(alpha.sizes());
    CPU_tensor_apply3<scalar_t, double , double>(ret, gamma, gamma_sum,
      [](scalar_t& ret_val, const double& gamma, const double& gamma_sum){
        ret_val = gamma / gamma_sum;
        auto min_val = std::numeric_limits<scalar_t>::min();
        auto max_val = std::nexttoward(static_cast<scalar_t>(1.0f), 0.0f);
        ret_val = std::min(max_val, std::max(min_val, ret_val));
        ret_val = static_cast<scalar_t>(ret_val);
      }
    );
  });
  return ret;
}

/* The largest consecutive integer representable in float32 (2^24) */
constexpr int64_t FLOAT32_MAX_CONSECUTIVE_INT = 1 << (FLT_MANT_DIG);

Tensor& multinomial_out(Tensor& result, const Tensor& self, int64_t n_sample, bool with_replacement, Generator gen) {
  TORCH_CHECK(result.device() == self.device(), "multinomial arguments must have the same device");
  TORCH_CHECK(self.dim() > 0 && self.dim() <= 2, "prob_dist must be 1 or 2 dim");
  TORCH_CHECK(at::isFloatingType(self.scalar_type()),
      "multinomial only supports floating-point dtypes for input, got: ", self.scalar_type());
  TORCH_CHECK(result.scalar_type() == ScalarType::Long,
      "multinomial expects Long tensor out, got: ", result.scalar_type());
  TORCH_CHECK(n_sample > 0, "cannot sample n_sample <= 0 samples");
  int64_t n_categories = self.size(-1);
  TORCH_CHECK(with_replacement || (n_sample <= n_categories),
      "cannot sample n_sample > prob_dist.size(-1) samples without replacement");
  // Since the index tensor is float, numCategories cannot exceed max
  // float integer precision
  TORCH_CHECK(n_categories <= FLOAT32_MAX_CONSECUTIVE_INT, "number of categories cannot exceed 2^24");
  if (self.dim() > 1) {
    int64_t n_dist = self.size(-2);
    result.resize_({n_dist, n_sample});
  } else {
    result.resize_({n_sample});
  }
  multinomial_stub(result.device().type(), result, self, n_sample, with_replacement, gen);
  return result;
}

Tensor multinomial(const Tensor& self, int64_t n_sample, bool with_replacement, Generator gen) {
  Tensor result = at::empty({0}, self.options().dtype(kLong));
  native::multinomial_out(result, self, n_sample, with_replacement, gen);
  return result;
}

}} // namespace at::native<|MERGE_RESOLUTION|>--- conflicted
+++ resolved
@@ -262,13 +262,8 @@
   return ret;
 }
 
-<<<<<<< HEAD
-Tensor normal_cpu(const Tensor& mean, const Tensor& std, Generator* gen) {
+Tensor normal_cpu(const Tensor& mean, const Tensor& std, Generator gen) {
   Tensor ret = at::empty({0}, mean.options().memory_format(MemoryFormat::Contiguous));
-=======
-Tensor normal_cpu(const Tensor& mean, const Tensor& std, Generator gen) {
-  Tensor ret = at::empty({0}, mean.options(), MemoryFormat::Contiguous);
->>>>>>> d3b396ba
   normal_out_cpu(ret, mean, std, gen);
   return ret;
 }
