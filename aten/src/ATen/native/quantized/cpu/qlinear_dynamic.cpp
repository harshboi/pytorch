--- conflicted
+++ resolved
@@ -429,25 +429,14 @@
     torch::RegisterOperators()
         .op("quantized::linear_dynamic(Tensor X, __torch__.torch.classes.quantized.LinearPackedParamsBase W_prepack) -> Tensor Y",
             torch::RegisterOperators::options()
-<<<<<<< HEAD
-                .kernel<QLinearDynamicInt8<false>>(DispatchKey::CPUTensorId))
+                .kernel<QLinearDynamicInt8<false>>(DispatchKey::CPU))
         .op("_quantized::linear_dynamic(Tensor X, __torch__.torch.classes.quantized.LinearPackedParamsBase W_prepack) -> Tensor Y",
             torch::RegisterOperators::options()
-                .kernel<QLinearDynamicInt8<false>>(DispatchKey::CPUTensorId))
+                .kernel<QLinearDynamicInt8<false>>(DispatchKey::CPU))
         .op("quantized::linear_relu_dynamic(Tensor X, __torch__.torch.classes.quantized.LinearPackedParamsBase W_prepack) -> Tensor Y",
             torch::RegisterOperators::options()
-                .kernel<QLinearDynamicInt8<true>>(DispatchKey::CPUTensorId))
-        .op("quantized::linear_dynamic_fp16(Tensor X, __torch__.torch.classes.quantized.LinearPackedParamsBase W_prepack) ->  Tensor Y",
-=======
-                .kernel<QLinearDynamicInt8<false>>(DispatchKey::CPU))
-        .op("_quantized::linear_dynamic(Tensor X, Tensor W_prepack) -> Tensor Y",
-            torch::RegisterOperators::options()
-                .kernel<QLinearDynamicInt8<false>>(DispatchKey::CPU))
-        .op("quantized::linear_relu_dynamic(Tensor X, Tensor W_prepack) -> Tensor Y",
-            torch::RegisterOperators::options()
                 .kernel<QLinearDynamicInt8<true>>(DispatchKey::CPU))
-        .op("quantized::linear_dynamic_fp16(Tensor X, Tensor W_prepack) -> Tensor Y",
->>>>>>> b605e99b
+        .op("quantized::linear_dynamic_fp16(Tensor X, __torch__.torch.classes.quantized.LinearPackedParamsBase W_prepack) -> Tensor Y",
             torch::RegisterOperators::options()
                 .kernel<QLinearDynamicFp16<false>>(DispatchKey::CPU));
 
