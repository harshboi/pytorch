#include <ATen/ATen.h>
#include <ATen/core/op_registration/op_registration.h>
#include <ATen/cpp_custom_type_hack.h>
#include <ATen/native/quantized/cpu/fbgemm_utils.h>
#include <ATen/native/quantized/cpu/init_qnnpack.h>
#include <ATen/native/quantized/cpu/qnnpack_utils.h>
#include <ATen/quantized/Quantizer.h>
#include <algorithm>
#include <vector>

namespace caffe2 {
#ifdef USE_FBGEMM
// Required for cpp_custom_type_hack to work
CAFFE_KNOWN_TYPE(PackedLinearWeight);
CAFFE_KNOWN_TYPE(PackedLinearWeightFp16);
#endif // USE_FBGEMM
#ifdef USE_PYTORCH_QNNPACK
// Required for cpp_custom_type_hack to work
CAFFE_KNOWN_TYPE(PackedLinearWeightsQnnp);
#endif // USE_PYTORCH_QNNPACK
} // namespace caffe2

namespace at {
namespace native {
namespace {

class QLinearPackWeightInt8 final {
 public:
#ifdef USE_FBGEMM
  // Calculate the column offsets.
  // Note this includes the sum of the columns as well as the scalar term
  // B_zero_point * K, whereas the row_offsets created by
  // PackAWithQuantRowOffset is only the sum of the A rows.
  static void calc_col_offsets_transpose(
      int K,
      int N,
      const int8_t* Bint8,
      int32_t* B_zero_point,
      int32_t* col_offsets,
      c10::QScheme qtype) {
    for (size_t i = 0; i < N; ++i) {
      int32_t sum = 0;
      for (size_t j = 0; j < K; ++j) {
        sum += Bint8[i * K + j];
      }
      if (qtype == kPerTensorAffine) {
        col_offsets[i] = sum - B_zero_point[0] * K;
      } else {
        col_offsets[i] = sum - B_zero_point[i] * K;
      }
    }
  }
  static at::Tensor fbgemm_linear_prepack(
      at::Tensor weight,
      c10::optional<Tensor> bias) {
    TORCH_CHECK(
        weight.dim() == 2,
        "The weight tensor for quantized::linear_prepack (fbgemm) should"
        " be 2-dimensional.");

    auto N = weight.size(0);
    auto K = weight.size(1);

    // TODO: contiguous is called for further JIT optimizations.
    auto weight_contig = weight.contiguous();
    const auto qtype = weight.qscheme();
    std::vector<int32_t> weight_zero_points_int32(1, 0);
    if (qtype == kPerTensorAffine) {
      weight_zero_points_int32[0] = weight.q_zero_point();
    } else if (qtype == kPerChannelAffine) {
      weight_zero_points_int32.resize(N, 0);
      for (int i = 0; i < N; ++i) {
        weight_zero_points_int32[i] =
            weight.q_per_channel_zero_points()[i].item<int32_t>();
      }
    }
    std::vector<float> weight_scales_float(1, 0.0);
    if (qtype == kPerTensorAffine) {
      weight_scales_float[0] = weight.q_scale();
    } else if (qtype == kPerChannelAffine) {
      weight_scales_float.resize(N, 0.0);
      for (int i = 0; i < N; ++i) {
        weight_scales_float[i] = weight.q_per_channel_scales()[i].item<float>();
      }
    }

    int8_t* weight_ptr_int8 =
        reinterpret_cast<int8_t*>(weight_contig.data_ptr<c10::qint8>());

    std::vector<int32_t> col_offsets(N);
    calc_col_offsets_transpose(
        /*K=*/K,
        /*N=*/N,
        /*Bint8=*/weight_ptr_int8,
        /*B_zero_point=*/weight_zero_points_int32.data(),
        /*col_offsets=*/col_offsets.data(),
        /*qtype=*/qtype);

    c10::optional<at::Tensor> bias_contig;
    if (bias.has_value()) {
      Tensor bias_vec = bias.value();
      TORCH_CHECK(bias_vec.dim() == 1, "bias should be a vector (1D Tensor)");
      TORCH_CHECK(
          bias_vec.size(0) == N,
          "bias should have N elements: " + std::to_string(N));
      bias_contig = bias->contiguous();
    }
    auto ret_ptr = std::make_unique<PackedLinearWeight>(PackedLinearWeight{
        std::make_unique<fbgemm::PackBMatrix<int8_t>>(
            /*trans=*/fbgemm::matrix_op_t::Transpose,
            /*nRow=*/K,
            /*nCol=*/N,
            /*smat=*/weight_ptr_int8,
            /*ld=*/K,
            /*pmat=*/nullptr, // PackBMatrix manages ownership of pmat
            /*groups=*/1),
        bias_contig,
        col_offsets,
        weight_scales_float,
        weight_zero_points_int32,
        qtype});

    // TODO: we will need to replace this with torchscript classes at a later
    // point.
    return cpp_custom_type_hack::create(std::move(ret_ptr), weight.options());
  }
#endif
#ifdef USE_PYTORCH_QNNPACK
  static at::Tensor qnnpack_linear_prepack(
      at::Tensor weight,
      c10::optional<Tensor> bias_in) {
    TORCH_CHECK(
        weight.dim() == 2,
        "quantized::linear_prepack (qnnpack): Weight tensor rank should be == 2");
    TORCH_CHECK(
        weight.qscheme() == kPerTensorAffine,
        "quantized::linear_prepack (qnnpack) only supports Per Tensor Quantization Scheme")

    int64_t rows_w = weight.size(0);
    Tensor bias_fp32;
    if (bias_in.has_value()) {
      bias_fp32 = bias_in.value();
    } else {
      bias_fp32 = at::zeros(rows_w, weight.options().dtype(at::kFloat));
    }
    TORCH_CHECK(
        !bias_fp32.defined() || (bias_fp32.ndimension() == 1 && bias_fp32.size(0) == rows_w),
        "quantized::linear_prepack (qnnpack): Given weight of size ",
        weight.sizes(),
        ", expected bias to be 1-dimensional with ",
        rows_w,
        " elements",
        ", but got bias of size ",
        bias_fp32.sizes(),
        " instead");

    Tensor weight_contig = weight.contiguous();
    auto weight_zp = weight.q_zero_point();

    initQNNPACK();

    // We set the pre-packed linear weights to nullptr below as we call pre-pack
    // during the first invocation of operator run. Refer to qlinear.cpp for more
    // details. TODO Update to actually call pre-pack here once bias is removed
    // from pre-packing step.
    auto wt_ptr = std::make_unique<PackedLinearWeightsQnnp>(
        PackedLinearWeightsQnnp{nullptr,
                                weight_contig, /* int8_t weight */
                                bias_fp32.contiguous(), /* fp32 bias */
                                c10::nullopt, /* input_scale */
                                weight.q_scale(),
                                weight_zp});
    return cpp_custom_type_hack::create(std::move(wt_ptr), weight.options());
  }
#endif
  static at::Tensor run(at::Tensor weight, c10::optional<Tensor> bias) {
    auto& ctx = at::globalContext();

#ifdef USE_FBGEMM
    if (ctx.qEngine() == at::QEngine::FBGEMM) {
      return fbgemm_linear_prepack(weight, bias);
    }
#endif
#ifdef USE_PYTORCH_QNNPACK
    if (ctx.qEngine() == at::QEngine::QNNPACK) {
      return qnnpack_linear_prepack(weight, bias);
    }
#endif
    TORCH_CHECK(
        false,
        "Didn't find engine for operation quantized::linear_prepack ",
        toString(ctx.qEngine()));
  }
};

class QLinearPackWeightFp16 final {
public:
#ifdef USE_FBGEMM
  static at::Tensor fbgemm_linear_prepack_fp16(
      at::Tensor weight,
      c10::optional<Tensor> bias) {
    const int64_t K = weight.size(1);
    const int64_t N = weight.size(0);
    Tensor weight_contig = weight.contiguous();
    float* weight_contig_ptr = weight_contig.data_ptr<float>();
    HandleWeightsSaturation(K * N, weight_contig_ptr);

    // TODO(mingzhe09088):
    // Consider using a functor here in PackedGemmMatrixFP16
    // Comments from (XQ): Not entirely sure this make_unique is safe.
    // make_unique is created with regular "new", and freed through
    // TypeMetaData::deleteFn in this function. This is perfectly fine if the
    // tensors are created and freed within this translation unit. It might be
    // very problematic if that tensor flows across dll boundaries.
    auto ptr = std::make_unique<PackedLinearWeightFp16>(PackedLinearWeightFp16{
        std::make_unique<fbgemm::PackedGemmMatrixFP16>(
            fbgemm::matrix_op_t::Transpose, K, N, 1, weight_contig_ptr),
        bias});
    return cpp_custom_type_hack::create(std::move(ptr), weight.options());
  }
#endif
#ifdef USE_PYTORCH_QNNPACK
  static at::Tensor qnnpack_linear_prepack_fp16(
      at::Tensor weight,
      c10::optional<Tensor> bias_in) {
    TORCH_CHECK(
        false,
        "quantized::linear_prepack_fp16 is currently "
        "not supported by QNNPACK");
  }
#endif // USE_PYTORCH_QNNPACK
  static at::Tensor run(at::Tensor weight, c10::optional<Tensor> bias) {
    auto& ctx = at::globalContext();
#ifdef USE_FBGEMM
    if (ctx.qEngine() == at::QEngine::FBGEMM) {
      return fbgemm_linear_prepack_fp16(weight, bias);
    }
#endif // USE_FBGEMM
#ifdef USE_PYTORCH_QNNPACK
    if (ctx.qEngine() == at::QEngine::QNNPACK) {
      return qnnpack_linear_prepack_fp16(weight, bias);
    }
#endif // USE_PYTORCH_QNNPACK
    TORCH_CHECK(
        false,
        "Didn't find engine for operation quantized::linear_prepack_fp16 ",
        toString(ctx.qEngine()));
  }

 private:
#ifdef USE_FBGEMM
  static float RawUint16ToFp16(unsigned short value) {
    // Convert raw 16 bits half precision floating point number
    // to single precision floating point number.
    const unsigned short sign_bits = value >> 15;
    const unsigned short exponent_bits = value >> 10 & 0x1f;
    const unsigned short significand_bits = value & 0x3ff;

    const float sign = sign_bits ? -1 : 1;
    const float significand = 1 +
        significand_bits * 0.0009765625f; // 0.0009765625f = 0x1p-10 = 2^-10;
    const float exponent = exponent_bits - 0xf;

    return sign * std::ldexp(significand, exponent);
  }

  template <typename T>
  static bool CheckAndSaturate(T max_val, T* element) {
    if (*element > max_val) {
      *element = max_val;
      return true;
    }
    if (*element < -max_val) {
      *element = -max_val;
      return true;
    }
    return false;
  }

  // The range for using FP16 quantization of weights requires that the elements
  // should be in the range of [5.96e-8, 65504]. If it is out of range, then the
  // number will be saturated to max or min representable values by FP16.
  static void HandleWeightsSaturation(int64_t N, float* weight) {
    const float kFp16Max = RawUint16ToFp16(0x7BFF);
    bool found_out_of_range = false;
    for (int64_t i = 0; i < N; ++i) {
      if (CheckAndSaturate<float>(kFp16Max, weight + i)) {
        found_out_of_range = true;
      }
    }
    if (found_out_of_range) {
      TORCH_WARN("FOUND weight out of range ");
    }
  }
#endif // USE_FBGEMM
};

<<<<<<< HEAD
static auto registry =
    c10::RegisterOperators()
        .op("quantized::linear_prepack(Tensor W, Tensor? B=None) -> Tensor W_prepack",
            c10::RegisterOperators::options()
            .aliasAnalysis(at::AliasAnalysisKind::FROM_SCHEMA)
            .kernel<QLinearPackWeightInt8>(DispatchKey::QuantizedCPU))
        .op("quantized::linear_prepack_fp16(Tensor W, Tensor? B=None) -> Tensor W_prepack",
            c10::RegisterOperators::options()
            .aliasAnalysis(at::AliasAnalysisKind::FROM_SCHEMA)
            .kernel<QLinearPackWeightFp16>(DispatchKey::CPU))
        .op("_quantized::linear_prepack(Tensor W, Tensor? B=None) -> Tensor W_prepack",
            c10::RegisterOperators::options()
            .aliasAnalysis(at::AliasAnalysisKind::FROM_SCHEMA)
            .kernel<QLinearPackWeightInt8>(DispatchKey::QuantizedCPU))
        .op("_quantized::linear_prepack_fp16(Tensor W, Tensor? B=None) -> Tensor W_prepack",
            c10::RegisterOperators::options()
            .aliasAnalysis(at::AliasAnalysisKind::FROM_SCHEMA)
            .kernel<QLinearPackWeightFp16>(DispatchKey::CPU));
=======
TORCH_LIBRARY_IMPL(quantized, QuantizedCPU, m) {
  m.impl("linear_prepack", QLinearPackWeightInt8::run);
}

TORCH_LIBRARY_IMPL(quantized, CPU, m) {
  m.impl("linear_prepack", QLinearPackWeightFp16::run);
}

TORCH_LIBRARY_IMPL(_quantized, QuantizedCPU, m) {
  m.impl("linear_prepack", QLinearPackWeightInt8::run);
}

TORCH_LIBRARY_IMPL(_quantized, CPU, m) {
  m.impl("linear_prepack", QLinearPackWeightFp16::run);
}
>>>>>>> a9922211

} // namespace
} // namespace native
} // namespace at<|MERGE_RESOLUTION|>--- conflicted
+++ resolved
@@ -295,26 +295,6 @@
 #endif // USE_FBGEMM
 };
 
-<<<<<<< HEAD
-static auto registry =
-    c10::RegisterOperators()
-        .op("quantized::linear_prepack(Tensor W, Tensor? B=None) -> Tensor W_prepack",
-            c10::RegisterOperators::options()
-            .aliasAnalysis(at::AliasAnalysisKind::FROM_SCHEMA)
-            .kernel<QLinearPackWeightInt8>(DispatchKey::QuantizedCPU))
-        .op("quantized::linear_prepack_fp16(Tensor W, Tensor? B=None) -> Tensor W_prepack",
-            c10::RegisterOperators::options()
-            .aliasAnalysis(at::AliasAnalysisKind::FROM_SCHEMA)
-            .kernel<QLinearPackWeightFp16>(DispatchKey::CPU))
-        .op("_quantized::linear_prepack(Tensor W, Tensor? B=None) -> Tensor W_prepack",
-            c10::RegisterOperators::options()
-            .aliasAnalysis(at::AliasAnalysisKind::FROM_SCHEMA)
-            .kernel<QLinearPackWeightInt8>(DispatchKey::QuantizedCPU))
-        .op("_quantized::linear_prepack_fp16(Tensor W, Tensor? B=None) -> Tensor W_prepack",
-            c10::RegisterOperators::options()
-            .aliasAnalysis(at::AliasAnalysisKind::FROM_SCHEMA)
-            .kernel<QLinearPackWeightFp16>(DispatchKey::CPU));
-=======
 TORCH_LIBRARY_IMPL(quantized, QuantizedCPU, m) {
   m.impl("linear_prepack", QLinearPackWeightInt8::run);
 }
@@ -330,7 +310,6 @@
 TORCH_LIBRARY_IMPL(_quantized, CPU, m) {
   m.impl("linear_prepack", QLinearPackWeightFp16::run);
 }
->>>>>>> a9922211
 
 } // namespace
 } // namespace native
