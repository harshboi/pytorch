#pragma once

#include <ATen/core/function_schema.h>
#include <c10/util/Metaprogramming.h>
#include <c10/util/flat_hash_map.h>
#include <c10/util/either.h>
#include <c10/core/DispatchKey.h>
#include <ATen/core/ivalue.h>
#include <ATen/core/boxing/KernelFunction.h>
#include <ATen/core/dispatch/DispatchKeyExtractor.h>

#include <array>
#include <atomic>
#include <iostream>
#include <mutex>
#include <type_traits>
#include <sstream>
#include <unordered_map>
#include <functional>

namespace c10 {

namespace impl {
/**
 * A KernelFunctionTable is a map from DispatchKey to a KernelFunction.
 * It can store zero or one KernelFunctions for each DispatchKey.
 */
class KernelFunctionTable final {
public:
  explicit KernelFunctionTable()
  : kernels_()
  , kernelCount_(0) {}

  void setKernel(DispatchKey dispatchKey, KernelFunction kernel) {
    TORCH_INTERNAL_ASSERT(dispatchKey != DispatchKey::Undefined);
    auto& slot = kernels_[static_cast<uint8_t>(dispatchKey)];
    if (!slot.isValid()) {
      ++kernelCount_;
    }
    slot = std::move(kernel);
  }

  void removeKernelIfExists(DispatchKey dispatchKey) {
    auto& slot = kernels_[static_cast<uint8_t>(dispatchKey)];
    if (slot.isValid()) {
      --kernelCount_;
      slot = {};
    } else {
    }
  }

  const KernelFunction& operator[](DispatchKey dispatchKey) const {
    return kernels_[static_cast<uint8_t>(dispatchKey)];
  }

  KernelFunction& operator[](DispatchKey dispatchKey) {
    return kernels_[static_cast<uint8_t>(dispatchKey)];
  }

  size_t size() const {
    return kernelCount_;
  }

  std::string dumpState() const;

private:
  std::array<KernelFunction, static_cast<uint8_t>(DispatchKey::NumDispatchKeys)> kernels_;
  size_t kernelCount_;
};
}

/**
 * Per-operator dispatch table.
 *
 * Given an operator specified by a FunctionSchema, this class records a dispatch
 * table for various kernels provided for this operator.  For example, if we
 * consider the operator add(Tensor, Tensor), the dispatch table for this
 * operator may contain implementations for various dynamic tensor types, such
 * as CPUTensorId, CUDATensorId, etc.
 */
class DispatchTable final {
 public:
  explicit DispatchTable(const FunctionSchema& schema)
  : kernels_()
  , catchallKernel_()
  , dispatchKeyExtractor_(DispatchKeyExtractor::make(schema))
  , operatorName_(schema.operator_name()) {}

  // a dispatch table may be default constructed with only an
  // operator name.  Such a dispatch table is not callable until
  // the schema is provided
  DispatchTable(OperatorName op_name)
  : kernels_()
  , catchallKernel_()
  , dispatchKeyExtractor_(DispatchKeyExtractor::makeUninitialized())
  , operatorName_(std::move(op_name)) {}

  /**
   * Register a kernel in the table at some dispatch key.
   * @param dispatch_key Dispatch key to define when this kernel is selected.
   * @param kernel Concrete kernel function implementation to register
   */
  void setKernel(DispatchKey dispatchKey, KernelFunction kernel) {
    if (manuallyBoxedKernel_.has_value()) {
      kernel.setManuallyBoxedKernel_(*manuallyBoxedKernel_);
<<<<<<< HEAD
    }
    auto result = kernels_.setKernel(dispatchKey, std::move(kernel));
    dispatchKeyExtractor_.setOperatorHasKernelForBackend(dispatchKey, true);
    if (result == impl::KernelFunctionTable::SetKernelResult::OVERWROTE_EXISTING_KERNEL) {
      TORCH_WARN("Registered a kernel for operator ", operatorName_, " with dispatch key ", toString(dispatchKey), " that overwrote a previously registered kernel with the same dispatch key for the same operator.");
=======
>>>>>>> 7b9ab916
    }
    kernels_.setKernel(dispatchKey, std::move(kernel));
    dispatchKeyExtractor_.setOperatorHasKernelForBackend(dispatchKey, true);
  }

  /**
   * Deregister the kernel for some dispatch key.
   *
   * @param dispatch_key Dispatch key to unregister.
   */
  void removeKernelIfExists(DispatchKey dispatchKey) {
    kernels_.removeKernelIfExists(dispatchKey);
    dispatchKeyExtractor_.setOperatorHasKernelForBackend(dispatchKey, false);
  }

  /**
   * Register a catch-all kernel that is called for this operator
   * independent of the inputs. An operator can have either
   * a catch-all kernel or a set of kernels with concrete
   * dispatch keys, not both.
   */
  void setCatchallKernel(KernelFunction kernel) {
    if (manuallyBoxedKernel_.has_value()) {
      kernel.setManuallyBoxedKernel_(*manuallyBoxedKernel_);
    }
    if (manuallyBoxedKernel_.has_value()) {
      kernel.setManuallyBoxedKernel_(*manuallyBoxedKernel_);
    }
    catchallKernel_ = std::move(kernel);
  }

  /**
   * Remove the catch-all kernel.
   */
  void removeCatchallKernel() {
    catchallKernel_ = {};
  }

  bool isEmpty() const {
    return !catchallKernel_.isValid() && kernels_.size() == 0;
  }

  std::string listAllDispatchKeys() const {
    std::ostringstream str;
    str << "[";

    bool has_kernels = false;
    for (uint8_t iter = 0; iter != static_cast<uint8_t>(DispatchKey::NumDispatchKeys); ++iter) {
      if (!kernels_[static_cast<DispatchKey>(iter)].isValid()) {
        continue;
      }
      if (has_kernels) {
        str << ", ";
      }
      str << static_cast<DispatchKey>(iter);
      has_kernels = true;
    }

    if (catchallKernel_.isValid()) {
      if (has_kernels) {
        str << ", ";
      }
      str << "CATCH-ALL";
    }
    str << "]";
    return str.str();
  }

  const KernelFunction* lookup(DispatchKey dispatchKey) const {
    auto& slot = kernels_[dispatchKey];
    // TODO: this condition shouldn't be necessary
    if (slot.isValid()) {
      return &slot;
    } else {
      return nullptr;
    }
  }

  const KernelFunction* lookupCatchallKernel() const {
    // TODO: this condition shouldn't be necessary
    if (!catchallKernel_.isValid()) {
      return nullptr;
    }

    return &catchallKernel_;
  }

  const DispatchKeyExtractor& dispatchKeyExtractor() const {
    return dispatchKeyExtractor_;
  }

  const OperatorName& operatorName() const {
    return operatorName_;
  }

<<<<<<< HEAD
=======
  void registerSchema(const FunctionSchema& schema) {
    dispatchKeyExtractor_.registerSchema(schema);
  }

  void deregisterSchema() {
    dispatchKeyExtractor_.deregisterSchema();
  }

  std::string dumpState() const;

>>>>>>> 7b9ab916
  // This function is a temporary hack, see comment at manuallyBoxedKernel_ member
  void setManuallyBoxedKernel_(KernelFunction::InternalBoxedKernelFunction* func) {
    TORCH_INTERNAL_ASSERT(!manuallyBoxedKernel_.has_value(), "Cannot set multiple manually boxed kernels for the same operator ", operatorName_);
    manuallyBoxedKernel_ = func;

    // make sure that all previously registered kernels get this manually boxed kernel
    for (uint8_t iter = 0; iter != static_cast<uint8_t>(DispatchKey::NumDispatchKeys); ++iter) {
      auto& kernel = kernels_[static_cast<DispatchKey>(iter)];
      if (kernel.isValid()) {
        kernel.setManuallyBoxedKernel_(func);
      }
    }
    if (catchallKernel_.isValid()) {
      catchallKernel_.setManuallyBoxedKernel_(func);
    }
  }

private:

  impl::KernelFunctionTable kernels_;
  KernelFunction catchallKernel_;
  DispatchKeyExtractor dispatchKeyExtractor_;
<<<<<<< HEAD
  std::string operatorName_;
=======
  OperatorName operatorName_;
>>>>>>> 7b9ab916

  // This manuallyBoxedKernel_ member is a temporary hack that allows register_aten_ops.cpp to register its codegen'ed
  // unboxing wrapper for aten operators. We still need those for some operators because not all work
  // with the templated unboxing logic yet.
  // TODO Delete manuallyBoxedKernel_ once all operators work with the templated boxing logic
  c10::optional<KernelFunction::InternalBoxedKernelFunction*> manuallyBoxedKernel_;
};

} // namespace c10<|MERGE_RESOLUTION|>--- conflicted
+++ resolved
@@ -103,14 +103,6 @@
   void setKernel(DispatchKey dispatchKey, KernelFunction kernel) {
     if (manuallyBoxedKernel_.has_value()) {
       kernel.setManuallyBoxedKernel_(*manuallyBoxedKernel_);
-<<<<<<< HEAD
-    }
-    auto result = kernels_.setKernel(dispatchKey, std::move(kernel));
-    dispatchKeyExtractor_.setOperatorHasKernelForBackend(dispatchKey, true);
-    if (result == impl::KernelFunctionTable::SetKernelResult::OVERWROTE_EXISTING_KERNEL) {
-      TORCH_WARN("Registered a kernel for operator ", operatorName_, " with dispatch key ", toString(dispatchKey), " that overwrote a previously registered kernel with the same dispatch key for the same operator.");
-=======
->>>>>>> 7b9ab916
     }
     kernels_.setKernel(dispatchKey, std::move(kernel));
     dispatchKeyExtractor_.setOperatorHasKernelForBackend(dispatchKey, true);
@@ -133,9 +125,6 @@
    * dispatch keys, not both.
    */
   void setCatchallKernel(KernelFunction kernel) {
-    if (manuallyBoxedKernel_.has_value()) {
-      kernel.setManuallyBoxedKernel_(*manuallyBoxedKernel_);
-    }
     if (manuallyBoxedKernel_.has_value()) {
       kernel.setManuallyBoxedKernel_(*manuallyBoxedKernel_);
     }
@@ -206,8 +195,6 @@
     return operatorName_;
   }
 
-<<<<<<< HEAD
-=======
   void registerSchema(const FunctionSchema& schema) {
     dispatchKeyExtractor_.registerSchema(schema);
   }
@@ -218,7 +205,6 @@
 
   std::string dumpState() const;
 
->>>>>>> 7b9ab916
   // This function is a temporary hack, see comment at manuallyBoxedKernel_ member
   void setManuallyBoxedKernel_(KernelFunction::InternalBoxedKernelFunction* func) {
     TORCH_INTERNAL_ASSERT(!manuallyBoxedKernel_.has_value(), "Cannot set multiple manually boxed kernels for the same operator ", operatorName_);
@@ -241,11 +227,7 @@
   impl::KernelFunctionTable kernels_;
   KernelFunction catchallKernel_;
   DispatchKeyExtractor dispatchKeyExtractor_;
-<<<<<<< HEAD
-  std::string operatorName_;
-=======
   OperatorName operatorName_;
->>>>>>> 7b9ab916
 
   // This manuallyBoxedKernel_ member is a temporary hack that allows register_aten_ops.cpp to register its codegen'ed
   // unboxing wrapper for aten operators. We still need those for some operators because not all work
