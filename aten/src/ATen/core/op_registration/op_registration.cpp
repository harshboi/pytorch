--- conflicted
+++ resolved
@@ -197,10 +197,9 @@
 }
 
 Library& Library::_fallback(CppFunction&& f) & {
-<<<<<<< HEAD
-  TORCH_CHECK(!ns_, "Cannot define a fallback in TORCH_LIBRARY (it would affect operators outside of your library).  Registration site was ", file_, ":", line_);
+  TORCH_CHECK(!ns_.has_value(), "Cannot define a fallback in a namespaced TORCH_LIBRARY (fallbacks always affect operators outside of your library).  Instead, use TORCH_LIBRARY_IMPL(_, Backend, m) { m.fallback(...); }.  Registration site was ", file_, ":", line_);
   auto dispatch_key = f.dispatch_key_.has_value() ? f.dispatch_key_ : dispatch_key_;
-  TORCH_CHECK(dispatch_key.has_value(), "Fallback for catch all function not supported");
+  TORCH_CHECK(dispatch_key.has_value(), "Fallback must be defined for a specific backend, e.g., inside a TORCH_LIBRARY_IMPL.  Registration site was", file_, ":", line_);
   registrars_.emplace_back(
     Dispatcher::singleton().registerFallback(
       *dispatch_key,
@@ -208,12 +207,6 @@
       debugString(std::move(f.debug_), file_, line_)
     )
   );
-=======
-  TORCH_CHECK(!ns_.has_value(), "Cannot define a fallback in a namespaced TORCH_LIBRARY (fallbacks always affect operators outside of your library).  Instead, use TORCH_LIBRARY_IMPL(_, Backend, m) { m.fallback(...); }");
-  auto dispatch_key = f.dispatch_key_.has_value() ? f.dispatch_key_ : dispatch_key_;
-  TORCH_CHECK(dispatch_key.has_value(), "Fallback must be defined for a specific backend, e.g., inside a TORCH_LIBRARY_IMPL");
-  registrars_.emplace_back(Dispatcher::singleton().registerFallback(*dispatch_key, std::move(f.func_)));
->>>>>>> 90cc8081
   return *this;
 }
 
