/**
 * This file contains some general registration test cases.
 * More detailed test cases containing different APIs for registering kernels
 * are found in other files in this directory.
 */

#include <gtest/gtest.h>

// This file intentionally tests some deprecated APIs
#pragma GCC diagnostic push
#pragma GCC diagnostic ignored "-Wdeprecated-declarations"

#include <ATen/core/boxing/impl/test_helpers.h>
#include <ATen/core/op_registration/op_registration.h>
#include <ATen/core/Tensor.h>
#include <functional>

using c10::RegisterOperators;
using c10::OperatorKernel;
using c10::OperatorHandle;
using c10::Dispatcher;
using c10::IValue;
using c10::DispatchKey;
using at::Tensor;

namespace {

struct DummyKernel final : OperatorKernel {
  void operator()(Tensor) {}
};

struct MockKernel final : OperatorKernel {
  MockKernel(bool* called): called_(called) {}

  void operator()(Tensor) {
    *called_ = true;
  }
private:
  bool* called_;
};

TEST(OperatorRegistrationTest, whenRegisteringSameSchemaWithAliasAnalysisAfterRegisteringWithoutAliasAnalysis_thenCanBeCalled) {
  {
    auto registrar1 = c10::RegisterOperators().op("_test::dummy(Tensor dummy) -> ()", c10::RegisterOperators::options().kernel<DummyKernel>(c10::DispatchKey::CPU));
    // NB: this is OK right now for BC reasons
    // expectThrows<c10::Error>([&] {
      auto registrar2 = c10::RegisterOperators().op("_test::dummy(Tensor dummy) -> ()", c10::RegisterOperators::options().kernel<DummyKernel>(c10::DispatchKey::XLA).aliasAnalysis(at::AliasAnalysisKind::PURE_FUNCTION));
    // }, "Tried to define the schema for _test::dummy multiple times without providing an explicit alias analysis kind");
  }
}

TEST(OperatorRegistrationTest, whenRegisteringSameSchemaWithoutAliasAnalysisAfterRegisteringWithAliasAnalysis_thenCanBeCalled) {
  {
    auto registrar1 = c10::RegisterOperators().op("_test::dummy(Tensor dummy) -> ()", c10::RegisterOperators::options().kernel<DummyKernel>(c10::DispatchKey::XLA).aliasAnalysis(at::AliasAnalysisKind::PURE_FUNCTION));
    // NB: this is OK right now for BC reasons
    auto registrar2 = c10::RegisterOperators().op("_test::dummy(Tensor dummy) -> ()", c10::RegisterOperators::options().kernel<DummyKernel>(c10::DispatchKey::CPU));
  }
}

TEST(OperatorRegistrationTest, whenRegisteringSameSchemaWithSameAliasAnalysis_thenCanBeCalled) {
  auto registrar1 = c10::RegisterOperators().op("_test::dummy(Tensor dummy) -> ()", c10::RegisterOperators::options().kernel<DummyKernel>(c10::DispatchKey::CPU).aliasAnalysis(at::AliasAnalysisKind::PURE_FUNCTION));
  auto registrar2 = c10::RegisterOperators().op("_test::dummy(Tensor dummy) -> ()", c10::RegisterOperators::options().kernel<DummyKernel>(c10::DispatchKey::XLA).aliasAnalysis(at::AliasAnalysisKind::PURE_FUNCTION));

  auto op = Dispatcher::singleton().findSchema({"_test::dummy", ""});
  ASSERT_TRUE(op.has_value());
  EXPECT_EQ(op->schema().aliasAnalysis(), at::AliasAnalysisKind::PURE_FUNCTION);
}

TEST(OperatorRegistrationTest, whenRegisteringSameSchemaWithNoAliasAnalysis_thenCanBeCalled) {
  auto registrar1 = c10::RegisterOperators().op("_test::dummy(Tensor dummy) -> ()", c10::RegisterOperators::options().kernel<DummyKernel>(c10::DispatchKey::CPU));
  auto registrar2 = c10::RegisterOperators().op("_test::dummy(Tensor dummy) -> ()", c10::RegisterOperators::options().kernel<DummyKernel>(c10::DispatchKey::XLA));

  auto op = Dispatcher::singleton().findSchema({"_test::dummy", ""});
  ASSERT_TRUE(op.has_value());
  EXPECT_TRUE(op->schema().isDefaultAliasAnalysisKind());
  EXPECT_EQ(op->schema().aliasAnalysis(), at::AliasAnalysisKind::CONSERVATIVE);
}

TEST(OperatorRegistrationTest, whenRegisteringSameSchemaWithDifferentAliasAnalysis_thenShouldThrow) {
  auto registrar1 = c10::RegisterOperators().op("_test::dummy(Tensor dummy) -> ()", c10::RegisterOperators::options().kernel<DummyKernel>(c10::DispatchKey::CPU).aliasAnalysis(at::AliasAnalysisKind::PURE_FUNCTION));
  expectThrows<c10::Error>([] {
    auto registrar2 = c10::RegisterOperators().op("_test::dummy(Tensor dummy) -> ()", c10::RegisterOperators::options().kernel<DummyKernel>(c10::DispatchKey::XLA).aliasAnalysis(at::AliasAnalysisKind::CONSERVATIVE));
  }, "Tried to define the schema for _test::dummy with different alias analysis kind");
}

TEST(OperatorRegistrationTest, whenRegisteringWithSchemaBeforeKernelInOptionsObject_thenCanBeCalled) {
  bool called = false;
  auto registrar = c10::RegisterOperators().op(c10::RegisterOperators::options().schema("_test::dummy(Tensor dummy) -> ()").catchAllKernel<MockKernel>(&called));

  auto op = Dispatcher::singleton().findSchema({"_test::dummy", ""});
  ASSERT_TRUE(op.has_value());
  EXPECT_FALSE(called);
  callOp(*op, dummyTensor(c10::DispatchKey::CUDA));
  EXPECT_TRUE(called);
}

TEST(OperatorRegistrationTest, whenRegisteringWithSchemaAfterKernelInOptionsObject_thenCanBeCalled) {
  bool called = false;
  auto registrar = c10::RegisterOperators().op(c10::RegisterOperators::options().catchAllKernel<MockKernel>(&called).schema("_test::dummy(Tensor dummy) -> ()"));

  auto op = Dispatcher::singleton().findSchema({"_test::dummy", ""});
  ASSERT_TRUE(op.has_value());
  EXPECT_FALSE(called);
  callOp(*op, dummyTensor(c10::DispatchKey::CUDA));
  EXPECT_TRUE(called);
}

TEST(OperatorRegistrationTest, whenRegisteringWithNameBeforeKernelInOptionsObject_thenCanBeCalled) {
  bool called = false;
  auto registrar = c10::RegisterOperators().op(c10::RegisterOperators::options().schema("_test::dummy").catchAllKernel<MockKernel>(&called));

  auto op = Dispatcher::singleton().findSchema({"_test::dummy", ""});
  ASSERT_TRUE(op.has_value());
  EXPECT_FALSE(called);
  callOp(*op, dummyTensor(c10::DispatchKey::CUDA));
  EXPECT_TRUE(called);
}

TEST(OperatorRegistrationTest, whenRegisteringWithNameAfterKernelInOptionsObject_thenCanBeCalled) {
  bool called = false;
  auto registrar = c10::RegisterOperators().op(c10::RegisterOperators::options().catchAllKernel<MockKernel>(&called).schema("_test::dummy"));

  auto op = Dispatcher::singleton().findSchema({"_test::dummy", ""});
  ASSERT_TRUE(op.has_value());
  EXPECT_FALSE(called);
  callOp(*op, dummyTensor(c10::DispatchKey::CUDA));
  EXPECT_TRUE(called);
}

TEST(OperatorRegistrationTest, whenRegisteringWithoutSchema_thenFails) {
  expectThrows<c10::Error>([] {
    c10::RegisterOperators().op(c10::RegisterOperators::options().catchAllKernel<DummyKernel>());
  }, "In operator registration: Tried to register an operator without specifying a schema or operator name.");
}

TEST(OperatorRegistrationTest, whenCallingOpWithWrongDispatchKey_thenFails) {
  auto registrar = c10::RegisterOperators().op("_test::dummy(Tensor dummy) -> ()", c10::RegisterOperators::options().kernel<DummyKernel>(c10::DispatchKey::CPU));

  auto op = Dispatcher::singleton().findSchema({"_test::dummy", ""});
  ASSERT_TRUE(op.has_value());
  expectThrows<c10::Error>([&] {
    callOp(*op, dummyTensor(c10::DispatchKey::CUDA));
  }, "Could not run '_test::dummy' with arguments from the 'CUDA'"
  " backend. '_test::dummy' is only available for these backends:"
  " [CPU].");
}

TEST(OperatorRegistrationTest, givenOpWithCatchallKernel_whenCallingOp_thenCallsCatchallKernel) {
  bool called = false;
  auto registrar = c10::RegisterOperators().op("_test::dummy(Tensor dummy) -> ()", c10::RegisterOperators::options().catchAllKernel<MockKernel>(&called));

  auto op = Dispatcher::singleton().findSchema({"_test::dummy", ""});
  ASSERT_TRUE(op.has_value());
  EXPECT_FALSE(called);
  callOp(*op, dummyTensor(c10::DispatchKey::CUDA));
  EXPECT_TRUE(called);
}

// TODO Rewrite (since this is now allowed) and reenable
// TEST(OperatorRegistrationTest, givenOpWithCatchallKernel_whenRegisteringDispatchedKernel_thenFails) {
//   bool called = false;
//   auto registrar = c10::RegisterOperators().op("_test::dummy(Tensor dummy) -> ()", c10::RegisterOperators::options().catchAllKernel<MockKernel>(&called));
//   expectThrows<c10::Error>([&] {
//     c10::RegisterOperators().op("_test::dummy(Tensor dummy) -> ()", c10::RegisterOperators::options().kernel<MockKernel>(c10::DispatchKey::CPU, &called));
//   }, "for an operator which already has a catch-all kernel registered");
// }

// TEST(OperatorRegistrationTest, givenOpWithCatchallKernel_whenRegisteringDispatchedKernelInSameOpCall_thenFails) {
//   bool called = false;
//   expectThrows<c10::Error>([&] {
//     auto registrar = c10::RegisterOperators().op("_test::dummy(Tensor dummy) -> ()", c10::RegisterOperators::options()
//       .catchAllKernel<MockKernel>(&called)
//       .kernel<MockKernel>(c10::DispatchKey::CPU, &called));
//   }, "for an operator which already has a catch-all kernel registered");
// }

TEST(OperatorRegistrationTest, givenOpWithDispatchedKernelOutOfScope_whenRegisteringCatchallKernelAndCallingOp_thenCallsCatchallKernel) {
  bool called = false;
  {
    auto registrar = c10::RegisterOperators().op("_test::dummy(Tensor dummy) -> ()", c10::RegisterOperators::options().kernel<MockKernel>(c10::DispatchKey::CPU, &called));
  }

  auto registrar = c10::RegisterOperators().op("_test::dummy(Tensor dummy) -> ()", c10::RegisterOperators::options().catchAllKernel<MockKernel>(&called));

  auto op = Dispatcher::singleton().findSchema({"_test::dummy", ""});
  ASSERT_TRUE(op.has_value());
  EXPECT_FALSE(called);
  callOp(*op, dummyTensor(c10::DispatchKey::CUDA));
  EXPECT_TRUE(called);
}

// TODO Rewrite (since this is now allowed) and reenable
// TEST(OperatorRegistrationTest, givenOpWithDispatchedKernel_whenRegisteringCatchallKernel_thenFails) {
//   bool called = false;
//   auto registrar = c10::RegisterOperators().op("_test::dummy(Tensor dummy) -> ()", c10::RegisterOperators::options().kernel<MockKernel>(c10::DispatchKey::CPU, &called));
//   expectThrows<c10::Error>([&] {
//     c10::RegisterOperators().op("_test::dummy(Tensor dummy) -> ()", c10::RegisterOperators::options().catchAllKernel<MockKernel>(&called));
//   }, "Tried to register a catch-all kernel for an operator which already has kernels for dispatch keys CPU. An operator can only have either a catch-all kernel or kernels with dispatch keys. The operator schema is _test::dummy");
// }
//
// TEST(OperatorRegistrationTest, givenOpWithDispatchedKernel_whenRegisteringCatchallKernelInSameOpCall_thenFails) {
//   bool called = false;
//   expectThrows<c10::Error>([&] {
//     auto registrar = c10::RegisterOperators().op("_test::dummy(Tensor dummy) -> ()", c10::RegisterOperators::options()
//       .kernel<MockKernel>(c10::DispatchKey::CPU, &called)
//       .catchAllKernel<MockKernel>(&called));
//   }, "Tried to register a catch-all kernel for an operator which already has kernels for dispatch keys CPU. An operator can only have either a catch-all kernel or kernels with dispatch keys. The operator schema is _test::dummy");
// }

TEST(OperatorRegistrationTest, givenOpWithCatchallKernelOutOfScope_whenRegisteringDispatchedKernelAndCallingOp_thenCallsCatchallKernel) {
  bool called = false;
  {
    auto registrar = c10::RegisterOperators().op("_test::dummy(Tensor dummy) -> ()", c10::RegisterOperators::options().catchAllKernel<MockKernel>(&called));
  }

  auto registrar = c10::RegisterOperators().op("_test::dummy(Tensor dummy) -> ()", c10::RegisterOperators::options().kernel<MockKernel>(c10::DispatchKey::CPU, &called));

  auto op = Dispatcher::singleton().findSchema({"_test::dummy", ""});
  ASSERT_TRUE(op.has_value());
  EXPECT_FALSE(called);
  callOp(*op, dummyTensor(c10::DispatchKey::CPU));
  EXPECT_TRUE(called);
}

TEST(OperatorRegistrationTest, givenOpWithoutKernels_whenRegisteringWithSchema_thenOnlyRegistersSchema) {
  auto registrar = c10::RegisterOperators().op("_test::dummy(Tensor dummy) -> ()");

  auto op = Dispatcher::singleton().findSchema({"_test::dummy", ""});
  ASSERT_TRUE(op.has_value()); // assert schema is registered
  expectThrows<c10::Error>([&] {
    callOp(*op, dummyTensor(c10::DispatchKey::CPU));
  }, "Could not run '_test::dummy' with arguments from the 'CPU'"
  " backend. '_test::dummy' is only available for these backends: [].");
}

TEST(OperatorRegistrationTest, givenOpWithoutKernels_whenRegisteringWithoutSchema_thenFails) {
  expectThrows<c10::Error>([&] {
    c10::RegisterOperators().op("_test::dummy");
  }, "Cannot infer operator schema in registration of operator _test::dummy because there is no kernel specified.");
}

TEST(OperatorRegistrationTest, givenOpWithoutKernels_whenRunningOutOfScope_thenSchemaIsGone) {
  {
    auto registrar = c10::RegisterOperators().op("_test::dummy(Tensor dummy) -> ()");
  }

  auto op = Dispatcher::singleton().findSchema({"_test::dummy", ""});
  EXPECT_FALSE(op.has_value());
}

TEST(OperatorRegistrationTest, givenOpWithoutKernels_whenRegisteringKernelAfterwards_thenCanBeCalled) {
  auto registrar1 = c10::RegisterOperators().op("_test::dummy(Tensor dummy) -> ()");

  bool called_kernel = false;
  auto registrar2 = c10::RegisterOperators().op("_test::dummy(Tensor dummy) -> ()", c10::RegisterOperators::options().kernel<MockKernel>(c10::DispatchKey::CPU, &called_kernel));

  auto op = Dispatcher::singleton().findSchema({"_test::dummy", ""});
  ASSERT_TRUE(op.has_value()); // assert schema is registered
  callOp(*op, dummyTensor(c10::DispatchKey::CPU));
  EXPECT_TRUE(called_kernel);
}

TEST(OperatorRegistrationTest, givenOpWithoutKernels_whenRegisteringKernelAfterwardsWithDifferentSchema_thenFails) {
  auto registrar1 = c10::RegisterOperators().op("_test::dummy(Tensor dummy, int arg) -> ()");

  bool called_kernel = false;
  expectThrows<c10::Error>([&] {
    c10::RegisterOperators().op("_test::dummy(Tensor dummy) -> ()", c10::RegisterOperators::options().kernel<MockKernel>(c10::DispatchKey::CPU, &called_kernel));
  }, "Tried to register multiple operators with the same name and the same overload name but different schemas");
}

TEST(OperatorRegistrationTest, givenOpWithoutKernels_whenRegisteringKernelAfterwardsAndRunsOutOfScope_thenSchemaIsStillThereButCannotBeCalledAnymore) {
  auto registrar1 = c10::RegisterOperators().op("_test::dummy(Tensor dummy) -> ()");

  {
    auto registrar2 = c10::RegisterOperators().op("_test::dummy(Tensor dummy) -> ()", c10::RegisterOperators::options().kernel<DummyKernel>(c10::DispatchKey::CPU));
  }

  auto op = Dispatcher::singleton().findSchema({"_test::dummy", ""});
  ASSERT_TRUE(op.has_value()); // assert schema is registered
  expectThrows<c10::Error>([&] {
    callOp(*op, dummyTensor(c10::DispatchKey::CPU));
  }, "Could not run '_test::dummy' with arguments from the 'CPU'"
  " backend. '_test::dummy' is only available for these backends: [].");
}

TEST(OperatorRegistrationTest, givenOpWithoutKernelsWithoutTensorInputs_whenRegistering_thenRegisters) {
  // as long as we don't register non-catchall kernels, ops without tensor arguments are fine
  auto registrar = c10::RegisterOperators().op("_test::dummy() -> ()");

  auto op = Dispatcher::singleton().findSchema({"_test::dummy", ""});
  ASSERT_TRUE(op.has_value()); // assert schema is registered
}

TEST(OperatorRegistrationTest, givenMultipleKernelsWithSameDispatchKey_whenRegistering_thenShowsWarning) {
  auto registrar = c10::RegisterOperators()
      .op("_test::dummy(Tensor dummy) -> ()", c10::RegisterOperators::options().kernel<DummyKernel>(c10::DispatchKey::CPU));

  auto op = Dispatcher::singleton().findSchema({"_test::dummy", ""});
  ASSERT_TRUE(op.has_value()); // assert schema is registered

  testing::internal::CaptureStderr();
  c10::RegisterOperators().op("_test::dummy(Tensor dummy) -> ()", c10::RegisterOperators::options().kernel<DummyKernel>(c10::DispatchKey::CPU));
  std::string output = testing::internal::GetCapturedStderr();
  EXPECT_THAT(output, testing::HasSubstr("_test::dummy"));
  EXPECT_THAT(output, testing::HasSubstr("CPU"));
  EXPECT_THAT(output, testing::HasSubstr("overwrote a previously registered kernel with the same dispatch key for the same operator"));
}

TEST(OperatorRegistrationTest, givenMultipleKernelsWithSameDispatchKey_whenRegisteringInSameOpCall_thenFails) {
  expectThrows<c10::Error>([&] {
    auto registrar = c10::RegisterOperators()
        .op("_test::dummy(Tensor dummy) -> ()", c10::RegisterOperators::options()
            .kernel<DummyKernel>(c10::DispatchKey::CPU)
            .kernel<DummyKernel>(c10::DispatchKey::CPU));
  }, "In operator registration: Tried to register multiple kernels with same dispatch key CPU for operator schema _test::dummy");
}

TEST(OperatorRegistrationTest, givenMultipleKernelsWithSameDispatchKey_whenCalled_thenCallsNewerKernel) {
  bool called_kernel1 = false;
  bool called_kernel2 = false;
  auto registrar1 = c10::RegisterOperators().op("_test::dummy(Tensor dummy) -> ()", c10::RegisterOperators::options().kernel<MockKernel>(c10::DispatchKey::CPU, &called_kernel1));
  auto registrar2 = c10::RegisterOperators().op("_test::dummy(Tensor dummy) -> ()", c10::RegisterOperators::options().kernel<MockKernel>(c10::DispatchKey::CPU, &called_kernel2));

  auto op = Dispatcher::singleton().findSchema({"_test::dummy", ""});
  ASSERT_TRUE(op.has_value()); // assert schema is registered

  callOp(*op, dummyTensor(c10::DispatchKey::CPU));
  EXPECT_FALSE(called_kernel1);
  EXPECT_TRUE(called_kernel2);
}

TEST(OperatorRegistrationTest, givenMultipleCatchallKernels_whenRegistering_thenShowsWarning) {
  auto registrar = c10::RegisterOperators()
      .op("_test::dummy(Tensor dummy) -> ()", c10::RegisterOperators::options().catchAllKernel<DummyKernel>());

  auto op = Dispatcher::singleton().findSchema({"_test::dummy", ""});
  ASSERT_TRUE(op.has_value()); // assert schema is registered

  testing::internal::CaptureStderr();
  c10::RegisterOperators().op("_test::dummy(Tensor dummy) -> ()", c10::RegisterOperators::options().catchAllKernel<DummyKernel>());
  std::string output = testing::internal::GetCapturedStderr();
  EXPECT_THAT(output, testing::HasSubstr("_test::dummy"));
  EXPECT_THAT(output, testing::HasSubstr("catch all"));
  EXPECT_THAT(output, testing::HasSubstr("overwrote a previously registered kernel with the same dispatch key for the same operator"));
}

TEST(OperatorRegistrationTest, givenMultipleCatchallKernels_whenRegisteringInSameOpCall_thenFails) {
  expectThrows<c10::Error>([&] {
    auto registrar = c10::RegisterOperators()
        .op("_test::dummy(Tensor dummy) -> ()", c10::RegisterOperators::options()
            .catchAllKernel<DummyKernel>()
            .catchAllKernel<DummyKernel>());
  }, "Tried to register multiple catch-all kernels for operator schema _test::dummy");
}

TEST(OperatorRegistrationTest, givenMultipleCatchallKernels_whenCalled_thenCallsNewerKernel) {
  bool called_kernel1 = false;
  bool called_kernel2 = false;
  auto registrar1 = c10::RegisterOperators().op("_test::dummy(Tensor dummy) -> ()", c10::RegisterOperators::options().catchAllKernel<MockKernel>(&called_kernel1));
  auto registrar2 = c10::RegisterOperators().op("_test::dummy(Tensor dummy) -> ()", c10::RegisterOperators::options().catchAllKernel<MockKernel>(&called_kernel2));

  auto op = Dispatcher::singleton().findSchema({"_test::dummy", ""});
  ASSERT_TRUE(op.has_value()); // assert schema is registered

  callOp(*op, dummyTensor(c10::DispatchKey::CPU));
  EXPECT_FALSE(called_kernel1);
  EXPECT_TRUE(called_kernel2);
}

TEST(OperatorRegistrationTest, givenMultipleKernelsWithSameDispatchKey_whenNewerKernelDeletedAndOpCalled_thenCallsOlderKernel) {
  bool called_kernel1 = false;
  bool called_kernel2 = false;
  auto registrar1 = c10::RegisterOperators().op("_test::dummy(Tensor dummy) -> ()", c10::RegisterOperators::options().kernel<MockKernel>(c10::DispatchKey::CPU, &called_kernel1));
  auto registrar2 = c10::RegisterOperators().op("_test::dummy(Tensor dummy) -> ()", c10::RegisterOperators::options().kernel<MockKernel>(c10::DispatchKey::CPU, &called_kernel2));

  registrar2 = c10::RegisterOperators(); // destruct the registrar

  auto op = Dispatcher::singleton().findSchema({"_test::dummy", ""});
  ASSERT_TRUE(op.has_value()); // assert schema is registered

  callOp(*op, dummyTensor(c10::DispatchKey::CPU));
  EXPECT_TRUE(called_kernel1);
  EXPECT_FALSE(called_kernel2);
}

TEST(OperatorRegistrationTest, givenMultipleCatchallKernels_whenNewerKernelDeletedAndOpCalled_thenCallsOlderKernel) {
  bool called_kernel1 = false;
  bool called_kernel2 = false;
  auto registrar1 = c10::RegisterOperators().op("_test::dummy(Tensor dummy) -> ()", c10::RegisterOperators::options().catchAllKernel<MockKernel>(&called_kernel1));
  auto registrar2 = c10::RegisterOperators().op("_test::dummy(Tensor dummy) -> ()", c10::RegisterOperators::options().catchAllKernel<MockKernel>(&called_kernel2));

  registrar2 = c10::RegisterOperators(); // destruct the registrar

  auto op = Dispatcher::singleton().findSchema({"_test::dummy", ""});
  ASSERT_TRUE(op.has_value()); // assert schema is registered

  callOp(*op, dummyTensor(c10::DispatchKey::CPU));
  EXPECT_TRUE(called_kernel1);
  EXPECT_FALSE(called_kernel2);
}

TEST(OperatorRegistrationTest, givenMultipleKernelsWithSameDispatchKey_whenOlderKernelDeletedAndOpCalled_thenCallsNewerKernel) {
  bool called_kernel1 = false;
  bool called_kernel2 = false;
  auto registrar1 = c10::RegisterOperators().op("_test::dummy(Tensor dummy) -> ()", c10::RegisterOperators::options().kernel<MockKernel>(c10::DispatchKey::CPU, &called_kernel1));
  auto registrar2 = c10::RegisterOperators().op("_test::dummy(Tensor dummy) -> ()", c10::RegisterOperators::options().kernel<MockKernel>(c10::DispatchKey::CPU, &called_kernel2));

  registrar1 = c10::RegisterOperators(); // destruct the registrar

  auto op = Dispatcher::singleton().findSchema({"_test::dummy", ""});
  ASSERT_TRUE(op.has_value()); // assert schema is registered

  callOp(*op, dummyTensor(c10::DispatchKey::CPU));
  EXPECT_FALSE(called_kernel1);
  EXPECT_TRUE(called_kernel2);
}

TEST(OperatorRegistrationTest, givenMultipleCatchallKernels_whenOlderKernelDeletedAndOpCalled_thenCallsNewerKernel) {
  bool called_kernel1 = false;
  bool called_kernel2 = false;
  auto registrar1 = c10::RegisterOperators().op("_test::dummy(Tensor dummy) -> ()", c10::RegisterOperators::options().catchAllKernel<MockKernel>(&called_kernel1));
  auto registrar2 = c10::RegisterOperators().op("_test::dummy(Tensor dummy) -> ()", c10::RegisterOperators::options().catchAllKernel<MockKernel>(&called_kernel2));

  registrar1 = c10::RegisterOperators(); // destruct the registrar

  auto op = Dispatcher::singleton().findSchema({"_test::dummy", ""});
  ASSERT_TRUE(op.has_value()); // assert schema is registered

  callOp(*op, dummyTensor(c10::DispatchKey::CPU));
  EXPECT_FALSE(called_kernel1);
  EXPECT_TRUE(called_kernel2);
}

TEST(OperatorRegistrationTest, givenMultipleKernelsWithSameDispatchKey_whenOlderAndThenNewerKernelDeletedAndOpCalled_thenFails) {
  bool called_kernel1 = false;
  bool called_kernel2 = false;
  auto registrar0 = c10::RegisterOperators().op("_test::dummy(Tensor dummy) -> ()");
  auto registrar1 = c10::RegisterOperators().op("_test::dummy(Tensor dummy) -> ()", c10::RegisterOperators::options().kernel<MockKernel>(c10::DispatchKey::CPU, &called_kernel1));
  auto registrar2 = c10::RegisterOperators().op("_test::dummy(Tensor dummy) -> ()", c10::RegisterOperators::options().kernel<MockKernel>(c10::DispatchKey::CPU, &called_kernel2));

  registrar1 = c10::RegisterOperators(); // destruct the registrar
  registrar2 = c10::RegisterOperators(); // destruct the registrar

  auto op = Dispatcher::singleton().findSchema({"_test::dummy", ""});
  ASSERT_TRUE(op.has_value()); // assert schema is registered

  expectThrows<c10::Error>([&] {
    callOp(*op, dummyTensor(c10::DispatchKey::CPU));
  }, "Could not run '_test::dummy' with arguments from the 'CPU'"
  " backend. '_test::dummy' is only available for these backends: [].");
}

TEST(OperatorRegistrationTest, givenMultipleCatchallKernels_whenOlderAndThenNewerKernelDeletedAndOpCalled_thenFails) {
  bool called_kernel1 = false;
  bool called_kernel2 = false;
  auto registrar0 = c10::RegisterOperators().op("_test::dummy(Tensor dummy) -> ()");
  auto registrar1 = c10::RegisterOperators().op("_test::dummy(Tensor dummy) -> ()", c10::RegisterOperators::options().catchAllKernel<MockKernel>(&called_kernel1));
  auto registrar2 = c10::RegisterOperators().op("_test::dummy(Tensor dummy) -> ()", c10::RegisterOperators::options().catchAllKernel<MockKernel>(&called_kernel2));

  registrar1 = c10::RegisterOperators(); // destruct the registrar
  registrar2 = c10::RegisterOperators(); // destruct the registrar

  auto op = Dispatcher::singleton().findSchema({"_test::dummy", ""});
  ASSERT_TRUE(op.has_value()); // assert schema is registered

  expectThrows<c10::Error>([&] {
    callOp(*op, dummyTensor(c10::DispatchKey::CPU));
  }, "Could not run '_test::dummy' with arguments from the 'CPU'"
  " backend. '_test::dummy' is only available for these backends: [].");
}

TEST(OperatorRegistrationTest, givenMultipleKernelsWithSameDispatchKey_whenNewerAndThenOlderKernelDeletedAndOpCalled_thenFails) {
  bool called_kernel1 = false;
  bool called_kernel2 = false;
  auto registrar0 = c10::RegisterOperators().op("_test::dummy(Tensor dummy) -> ()");
  auto registrar1 = c10::RegisterOperators().op("_test::dummy(Tensor dummy) -> ()", c10::RegisterOperators::options().kernel<MockKernel>(c10::DispatchKey::CPU, &called_kernel1));
  auto registrar2 = c10::RegisterOperators().op("_test::dummy(Tensor dummy) -> ()", c10::RegisterOperators::options().kernel<MockKernel>(c10::DispatchKey::CPU, &called_kernel2));

  registrar2 = c10::RegisterOperators(); // destruct the registrar
  registrar1 = c10::RegisterOperators(); // destruct the registrar

  auto op = Dispatcher::singleton().findSchema({"_test::dummy", ""});
  ASSERT_TRUE(op.has_value()); // assert schema is registered

  expectThrows<c10::Error>([&] {
    callOp(*op, dummyTensor(c10::DispatchKey::CPU));
  }, "Could not run '_test::dummy' with arguments from the 'CPU'"
  " backend. '_test::dummy' is only available for these backends: [].");
}

TEST(OperatorRegistrationTest, givenMultipleCatchallKernels_whenNewerAndThenOlderKernelDeletedAndOpCalled_thenFails) {
  bool called_kernel1 = false;
  bool called_kernel2 = false;
  auto registrar0 = c10::RegisterOperators().op("_test::dummy(Tensor dummy) -> ()");
  auto registrar1 = c10::RegisterOperators().op("_test::dummy(Tensor dummy) -> ()", c10::RegisterOperators::options().catchAllKernel<MockKernel>(&called_kernel1));
  auto registrar2 = c10::RegisterOperators().op("_test::dummy(Tensor dummy) -> ()", c10::RegisterOperators::options().catchAllKernel<MockKernel>(&called_kernel2));

  registrar2 = c10::RegisterOperators(); // destruct the registrar
  registrar1 = c10::RegisterOperators(); // destruct the registrar

  auto op = Dispatcher::singleton().findSchema({"_test::dummy", ""});
  ASSERT_TRUE(op.has_value()); // assert schema is registered

  expectThrows<c10::Error>([&] {
    callOp(*op, dummyTensor(c10::DispatchKey::CPU));
  }, "Could not run '_test::dummy' with arguments from the 'CPU'"
  " backend. '_test::dummy' is only available for these backends: [].");
}

TEST(OperatorRegistrationTest, whenRegisteringCPUTensorType_thenCanOnlyCallUnboxedWithCPUDispatchKey) {
  bool called_kernel_cpu = false;
  auto registrar= c10::RegisterOperators().op("_test::dummy(Tensor dummy) -> ()", c10::RegisterOperators::options()
    .kernel<MockKernel>(c10::DispatchKey::CPU, &called_kernel_cpu));

  auto op = Dispatcher::singleton().findSchema({"_test::dummy", ""});
  ASSERT_TRUE(op.has_value()); // assert schema is registered

  // Ensure that dispatcher doesn't take the dispatch key from the tensor but from the direct argument instead.
  called_kernel_cpu = false;
  callOpUnboxedWithDispatchKey<void, Tensor>(*op, c10::DispatchKey::CPU, dummyTensor(c10::DispatchKey::CUDA));
  EXPECT_TRUE(called_kernel_cpu);

  // Ensure that disptach key from tensor is not used here.
  called_kernel_cpu = false;
  expectThrows<c10::Error>([&] {
    callOpUnboxedWithDispatchKey<void, Tensor>(*op, c10::DispatchKey::CUDA, dummyTensor(c10::DispatchKey::CPU));
  }, "Could not run '_test::dummy' with arguments from the 'CUDA'"
  " backend. '_test::dummy' is only available for these backends: [CPU].");
}

TEST(OperatorRegistrationTest, whenRegisteringMultipleKernelsInSameOpCallAndCalling_thenCallsCorrectKernel) {
  bool called_kernel1 = false;
  bool called_kernel2 = false;
  auto registrar0 = c10::RegisterOperators().op("_test::dummy(Tensor dummy) -> ()", c10::RegisterOperators::options()
    .kernel<MockKernel>(c10::DispatchKey::CPU, &called_kernel1)
    .kernel<MockKernel>(c10::DispatchKey::CUDA, &called_kernel2));

  auto op = Dispatcher::singleton().findSchema({"_test::dummy", ""});
  ASSERT_TRUE(op.has_value()); // assert schema is registered

  called_kernel1 = called_kernel2 = false;
  callOp(*op, dummyTensor(c10::DispatchKey::CPU));
  EXPECT_TRUE(called_kernel1);
  EXPECT_FALSE(called_kernel2);

  called_kernel1 = called_kernel2 = false;
  callOp(*op, dummyTensor(c10::DispatchKey::CUDA));
  EXPECT_FALSE(called_kernel1);
  EXPECT_TRUE(called_kernel2);

  expectThrows<c10::Error>([&] {
    callOp(*op, dummyTensor(c10::DispatchKey::XLA));
  }, "Could not run '_test::dummy' with arguments from the 'XLA'"
  " backend. '_test::dummy' is only available for these backends: [");

  // also assert that the error message contains the available tensor type ids, but don't assert their order
  expectThrows<c10::Error>([&] {
    callOp(*op, dummyTensor(c10::DispatchKey::XLA));
  }, "CPU");
  expectThrows<c10::Error>([&] {
    callOp(*op, dummyTensor(c10::DispatchKey::XLA));
  }, "CUDA");
}

TEST(OperatorRegistrationTest, whenRegisteringMultipleKernelsInSameOpCallOutOfScopeAndCalling_thenFails) {
  auto registrar0 = c10::RegisterOperators().op("_test::dummy(Tensor dummy) -> ()");
  {
    bool called_kernel1 = false;
    bool called_kernel2 = false;
    auto registrar1 = c10::RegisterOperators().op("_test::dummy(Tensor dummy) -> ()", c10::RegisterOperators::options()
      .kernel<MockKernel>(c10::DispatchKey::CPU, &called_kernel1)
      .kernel<MockKernel>(c10::DispatchKey::CUDA, &called_kernel2));
  }

  auto op = Dispatcher::singleton().findSchema({"_test::dummy", ""});
  ASSERT_TRUE(op.has_value()); // assert schema is registered

  expectThrows<c10::Error>([&] {
    callOp(*op, dummyTensor(c10::DispatchKey::CPU));
  }, "Could not run '_test::dummy' with arguments from the 'CPU'"
  " backend. '_test::dummy' is only available for these backends: [].");

  expectThrows<c10::Error>([&] {
    callOp(*op, dummyTensor(c10::DispatchKey::CUDA));
  }, "Could not run '_test::dummy' with arguments from the 'CUDA'"
  " backend. '_test::dummy' is only available for these backends: [].");

  expectThrows<c10::Error>([&] {
    callOp(*op, dummyTensor(c10::DispatchKey::XLA));
  }, "Could not run '_test::dummy' with arguments from the 'XLA'"
  " backend. '_test::dummy' is only available for these backends: [].");
}

bool called_stackbased_kernel = false;
void stackBasedKernel(const OperatorHandle&, c10::Stack* stack) {
  called_stackbased_kernel = true;
}

TEST(OperatorRegistrationTest, whenRegisteringMultipleKernelsByNameAndNoneCanInferSchema_thenFails) {
  bool called_kernel = false;
  expectThrows<c10::Error>([&] {
    auto registrar1 = c10::RegisterOperators().op("_test::dummy", c10::RegisterOperators::options()
      .kernel<&stackBasedKernel>(c10::DispatchKey::CPU)
      .kernel<&stackBasedKernel>(c10::DispatchKey::CUDA)
      .kernel<&stackBasedKernel>(c10::DispatchKey::XLA));
  }, "Cannot infer operator schema for this kind of kernel in registration of operator _test::dummy");
}

TEST(OperatorRegistrationTest, whenRegisteringMultipleKernelsBySchemaAndNoneCanInferSchema_thenSucceeds) {
  bool called_kernel = false;
  auto registrar1 = c10::RegisterOperators().op("_test::dummy(Tensor dummy) -> ()", c10::RegisterOperators::options()
    .kernel<&stackBasedKernel>(c10::DispatchKey::CPU)
    .kernel<&stackBasedKernel>(c10::DispatchKey::CUDA)
    .kernel<&stackBasedKernel>(c10::DispatchKey::XLA));

  auto op = Dispatcher::singleton().findSchema({"_test::dummy", ""});
  ASSERT_TRUE(op.has_value()); // assert schema is registered

  called_kernel = called_stackbased_kernel = false;
  callOp(*op, dummyTensor(c10::DispatchKey::CPU));
  EXPECT_TRUE(called_stackbased_kernel);
  EXPECT_FALSE(called_kernel);

  called_kernel = called_stackbased_kernel = false;
  callOp(*op, dummyTensor(c10::DispatchKey::CUDA));
  EXPECT_TRUE(called_stackbased_kernel);
  EXPECT_FALSE(called_kernel);

  called_kernel = called_stackbased_kernel = false;
  callOp(*op, dummyTensor(c10::DispatchKey::XLA));
  EXPECT_TRUE(called_stackbased_kernel);
  EXPECT_FALSE(called_kernel);
}

TEST(OperatorRegistrationTest, whenRegisteringMultipleKernelsByNameAndOnlyOneCanInferSchema_thenSucceeds) {
  bool called_kernel = false;
  auto registrar1 = c10::RegisterOperators().op("_test::dummy", c10::RegisterOperators::options()
    .kernel<&stackBasedKernel>(c10::DispatchKey::CPU)
    .kernel<MockKernel>(c10::DispatchKey::CUDA, &called_kernel)
    .kernel<&stackBasedKernel>(c10::DispatchKey::XLA));

  auto op = Dispatcher::singleton().findSchema({"_test::dummy", ""});
  ASSERT_TRUE(op.has_value()); // assert schema is registered

  called_kernel = called_stackbased_kernel = false;
  callOp(*op, dummyTensor(c10::DispatchKey::CPU));
  EXPECT_TRUE(called_stackbased_kernel);
  EXPECT_FALSE(called_kernel);

  called_kernel = called_stackbased_kernel = false;
  callOp(*op, dummyTensor(c10::DispatchKey::CUDA));
  EXPECT_FALSE(called_stackbased_kernel);
  EXPECT_TRUE(called_kernel);

  called_kernel = called_stackbased_kernel = false;
  callOp(*op, dummyTensor(c10::DispatchKey::XLA));
  EXPECT_TRUE(called_stackbased_kernel);
  EXPECT_FALSE(called_kernel);
}

TEST(OperatorRegistrationTest, whenRegisteringMultipleKernelsBySchemaAndOnlyOneCanInferSchema_thenSucceeds) {
  bool called_kernel = false;
  auto registrar1 = c10::RegisterOperators().op("_test::dummy(Tensor dummy) -> ()", c10::RegisterOperators::options()
    .kernel<&stackBasedKernel>(c10::DispatchKey::CPU)
    .kernel<MockKernel>(c10::DispatchKey::CUDA, &called_kernel)
    .kernel<&stackBasedKernel>(c10::DispatchKey::XLA));

  auto op = Dispatcher::singleton().findSchema({"_test::dummy", ""});
  ASSERT_TRUE(op.has_value()); // assert schema is registered

  called_kernel = called_stackbased_kernel = false;
  callOp(*op, dummyTensor(c10::DispatchKey::CPU));
  EXPECT_TRUE(called_stackbased_kernel);
  EXPECT_FALSE(called_kernel);

  called_kernel = called_stackbased_kernel = false;
  callOp(*op, dummyTensor(c10::DispatchKey::CUDA));
  EXPECT_FALSE(called_stackbased_kernel);
  EXPECT_TRUE(called_kernel);

  called_kernel = called_stackbased_kernel = false;
  callOp(*op, dummyTensor(c10::DispatchKey::XLA));
  EXPECT_TRUE(called_stackbased_kernel);
  EXPECT_FALSE(called_kernel);
}

struct DummyKernelWithIntParam final : OperatorKernel {
  void operator()(Tensor, int64_t) {}
};

TEST(OperatorRegistrationTest, whenRegisteringMismatchingKernelsInSameOpCall_thenFails) {
  bool called_kernel = false;
  expectThrows<c10::Error>([&] {
    auto registrar1 = c10::RegisterOperators().op("_test::dummy", c10::RegisterOperators::options()
      .kernel<DummyKernelWithIntParam>(c10::DispatchKey::CPU)
      .kernel<MockKernel>(c10::DispatchKey::CUDA, &called_kernel));
  }, "In registration for _test::dummy: expected schema");
}

void backend_fallback_kernel(const c10::OperatorHandle& op, c10::Stack* stack) {
  (*stack)[1] = (*stack)[1].toString()->string() + op.schema().name();
}

TEST(OperatorRegistrationTest, whenRegisteringBackendFallbackKernel_thenCanBeCalled) {
  auto registrar = c10::Dispatcher::singleton().registerFallback(c10::DispatchKey::CPU, c10::KernelFunction::makeFromBoxedFunction<&backend_fallback_kernel>());

  auto registrar1 = c10::RegisterOperators().op("_test::dummy(Tensor dummy, str input) -> ()");
  auto op = Dispatcher::singleton().findSchema({"_test::dummy", ""});
  ASSERT_TRUE(op.has_value());
  auto stack = callOp(*op, dummyTensor(c10::DispatchKey::CPU), "hello ");
  EXPECT_EQ("hello _test::dummy", stack[1].toString()->string());
}

TEST(OperatorRegistrationTest, whenRegisteringBackendFallbackKernelForWrongBackend_thenCannotBeCalled) {
  auto registrar = c10::Dispatcher::singleton().registerFallback(c10::DispatchKey::CUDA, c10::KernelFunction::makeFromBoxedFunction<&backend_fallback_kernel>());

  auto registrar1 = c10::RegisterOperators().op("_test::dummy(Tensor dummy, str input) -> ()");
  auto op = Dispatcher::singleton().findSchema({"_test::dummy", ""});
  ASSERT_TRUE(op.has_value());
  expectThrows<c10::Error>([&] {
    auto stack = callOp(*op, dummyTensor(c10::DispatchKey::CPU), "hello ");
  }, "Could not run '_test::dummy' with arguments from the 'CPU' backend. '_test::dummy' is only available for these backends: [].");
}

bool called = false;

TEST(OperatorRegistrationTest, whenRegisteringBackendFallbackKernelAndRegularKernelForDifferentBackend_thenRegularKernelCanBeCalled) {
  auto registrar = c10::Dispatcher::singleton().registerFallback(c10::DispatchKey::CPU, c10::KernelFunction::makeFromBoxedFunction<&backend_fallback_kernel>());

  auto registrar1 = c10::RegisterOperators().op("_test::dummy(Tensor dummy, str input) -> ()", c10::RegisterOperators::options()
      .kernel(c10::DispatchKey::CUDA, [] (Tensor, std::string) {
        called = true;
      }));
  auto op = Dispatcher::singleton().findSchema({"_test::dummy", ""});
  ASSERT_TRUE(op.has_value());

  called = false;
  auto stack = callOp(*op, dummyTensor(c10::DispatchKey::CUDA), "hello ");
  EXPECT_TRUE(called);
}

TEST(OperatorRegistrationTest, whenRegisteringBackendFallbackKernelAndRegularKernelForDifferentBackend_thenFallbackKernelCanBeCalled) {
  auto registrar = c10::Dispatcher::singleton().registerFallback(c10::DispatchKey::CPU, c10::KernelFunction::makeFromBoxedFunction<&backend_fallback_kernel>());

  auto registrar1 = c10::RegisterOperators().op("_test::dummy(Tensor dummy, str input) -> ()", c10::RegisterOperators::options()
      .kernel(c10::DispatchKey::CUDA, [] (Tensor, std::string) {
        called = true;
      }));
  auto op = Dispatcher::singleton().findSchema({"_test::dummy", ""});
  ASSERT_TRUE(op.has_value());

  called = false;
  auto stack = callOp(*op, dummyTensor(c10::DispatchKey::CPU), "hello ");
  EXPECT_FALSE(called);
  EXPECT_EQ("hello _test::dummy", stack[1].toString()->string());
}

TEST(OperatorRegistrationTest, whenRegisteringBackendFallbackKernelAndRegularKernelForSameBackend_thenCallsRegularKernel) {
  auto registrar = c10::Dispatcher::singleton().registerFallback(c10::DispatchKey::CPU, c10::KernelFunction::makeFromBoxedFunction<&backend_fallback_kernel>());

  auto registrar1 = c10::RegisterOperators().op("_test::dummy(Tensor dummy, str input) -> ()", c10::RegisterOperators::options()
      .kernel(c10::DispatchKey::CPU, [] (Tensor, std::string) {
        called = true;
      }));
  auto op = Dispatcher::singleton().findSchema({"_test::dummy", ""});
  ASSERT_TRUE(op.has_value());

  called = false;
  auto stack = callOp(*op, dummyTensor(c10::DispatchKey::CPU), "hello ");
  EXPECT_TRUE(called);
}

TEST(OperatorRegistrationTest, whenRegisteringBackendFallbackKernelAndCatchallKernelForSameBackend_thenCallsFallbackKernel) {
  auto registrar = c10::Dispatcher::singleton().registerFallback(c10::DispatchKey::CPU, c10::KernelFunction::makeFromBoxedFunction<&backend_fallback_kernel>());

  auto registrar1 = c10::RegisterOperators().op("_test::dummy(Tensor dummy, str input) -> ()", c10::RegisterOperators::options()
      .catchAllKernel([] (Tensor, std::string) {
        called = true;
      }));
  auto op = Dispatcher::singleton().findSchema({"_test::dummy", ""});
  ASSERT_TRUE(op.has_value());

  called = false;
  auto stack = callOp(*op, dummyTensor(c10::DispatchKey::CPU), "hello ");
  EXPECT_FALSE(called);
  EXPECT_EQ("hello _test::dummy", stack[1].toString()->string());
}

bool called_autograd = false;
bool called_nonautograd = false;

void nonautograd_kernel(Tensor a) {
  called_nonautograd = true;
}

void autograd_kernel(Tensor a) {
  called_autograd = true;
}

TEST(OperatorRegistrationTest, whenRegisteringAutogradKernel_thenCanCallAutogradKernel) {
  auto registrar = c10::RegisterOperators().op("_test::dummy(Tensor dummy) -> ()", c10::RegisterOperators::options()
    .impl_unboxedOnlyKernel<decltype(autograd_kernel), &autograd_kernel>(DispatchKey::Autograd));

  auto op = Dispatcher::singleton().findSchema({"_test::dummy", ""});
  ASSERT_TRUE(op.has_value());

  called_autograd = false;
  c10::Dispatcher::singleton().callUnboxed<void, Tensor>(*op, dummyTensor(DispatchKey::CPU)); // note: all tensors have VariableTypeId set
  EXPECT_TRUE(called_autograd);
}

TEST(OperatorRegistrationTest, whenRegisteringAutogradKernelWithRegularKernel_thenCanCallAutogradKernel) {
  auto registrar = c10::RegisterOperators().op("_test::dummy(Tensor dummy) -> ()", c10::RegisterOperators::options()
    .impl_unboxedOnlyKernel<decltype(nonautograd_kernel), nonautograd_kernel>(DispatchKey::CPU)
    .impl_unboxedOnlyKernel<decltype(autograd_kernel), &autograd_kernel>(DispatchKey::Autograd));

  auto op = Dispatcher::singleton().findSchema({"_test::dummy", ""});
  ASSERT_TRUE(op.has_value());

  called_nonautograd = called_autograd = false;
  c10::Dispatcher::singleton().callUnboxed<void, Tensor>(*op, dummyTensor(DispatchKey::CPU)); // note: all tensors have VariableTypeId set
  EXPECT_FALSE(called_nonautograd);
  EXPECT_TRUE(called_autograd);
}

TEST(OperatorRegistrationTest, whenRegisteringAutogradKernelWithRegularKernel_thenCanCallRegularKernel) {
  auto registrar = c10::RegisterOperators().op("_test::dummy(Tensor dummy) -> ()", c10::RegisterOperators::options()
    .impl_unboxedOnlyKernel<decltype(nonautograd_kernel), nonautograd_kernel>(DispatchKey::CPU)
    .impl_unboxedOnlyKernel<decltype(autograd_kernel), &autograd_kernel>(DispatchKey::Autograd));

  auto op = Dispatcher::singleton().findSchema({"_test::dummy", ""});
  ASSERT_TRUE(op.has_value());

  called_nonautograd = called_autograd = false;
  at::AutoNonVariableTypeMode _var_guard(true);
  c10::Dispatcher::singleton().callUnboxed<void, Tensor>(*op, dummyTensor(DispatchKey::CPU));
  EXPECT_TRUE(called_nonautograd);
  EXPECT_FALSE(called_autograd);
}

TEST(OperatorRegistrationTest, whenRegisteringAutogradKernelWithCatchAllKernel_thenCanCallAutogradKernel) {
  auto registrar = c10::RegisterOperators().op("_test::dummy(Tensor dummy) -> ()", c10::RegisterOperators::options()
    .impl_unboxedOnlyCatchAllKernel<decltype(nonautograd_kernel), nonautograd_kernel>()
    .impl_unboxedOnlyKernel<decltype(autograd_kernel), &autograd_kernel>(DispatchKey::Autograd));

  auto op = Dispatcher::singleton().findSchema({"_test::dummy", ""});
  ASSERT_TRUE(op.has_value());

  called_nonautograd = called_autograd = false;
  c10::Dispatcher::singleton().callUnboxed<void, Tensor>(*op, dummyTensor(DispatchKey::CPU));  // note: all tensors have VariableTypeId set
  EXPECT_FALSE(called_nonautograd);
  EXPECT_TRUE(called_autograd);
}

TEST(OperatorRegistrationTest, whenRegisteringAutogradKernelWithCatchAllKernel_thenCanCallCatchallKernel) {
  auto registrar = c10::RegisterOperators().op("_test::dummy(Tensor dummy) -> ()", c10::RegisterOperators::options()
    .impl_unboxedOnlyCatchAllKernel<decltype(nonautograd_kernel), nonautograd_kernel>()
    .impl_unboxedOnlyKernel<decltype(autograd_kernel), &autograd_kernel>(DispatchKey::Autograd));

  auto op = Dispatcher::singleton().findSchema({"_test::dummy", ""});
  ASSERT_TRUE(op.has_value());

  called_nonautograd = called_autograd = false;
  at::AutoNonVariableTypeMode _var_guard(true);
  c10::Dispatcher::singleton().callUnboxed<void, Tensor>(*op, dummyTensor(DispatchKey::CPU));
  EXPECT_TRUE(called_nonautograd);
  EXPECT_FALSE(called_autograd);
}

TEST(OperatorRegistrationTest, xlaPreAutogradOverridesAutogradKernel) {
  auto registrar = c10::RegisterOperators().op("_test::dummy(Tensor dummy) -> ()", c10::RegisterOperators::options()
    .impl_unboxedOnlyKernel<decltype(nonautograd_kernel), &nonautograd_kernel>(DispatchKey::XLAPreAutograd)
    .impl_unboxedOnlyKernel<decltype(autograd_kernel), &autograd_kernel>(DispatchKey::Autograd));

  auto op = Dispatcher::singleton().findSchema({"_test::dummy", ""});
  ASSERT_TRUE(op.has_value());

  called_nonautograd = called_autograd = false;
  c10::Dispatcher::singleton().callUnboxed<void, Tensor>(*op, dummyTensor(c10::DispatchKeySet{DispatchKey::XLA, DispatchKey::XLAPreAutograd}));
  EXPECT_TRUE(called_nonautograd);
  EXPECT_FALSE(called_autograd);

  called_nonautograd = called_autograd = false;
  c10::Dispatcher::singleton().callUnboxed<void, Tensor>(*op, dummyTensor(DispatchKey::CPU));
  EXPECT_TRUE(called_autograd);
  EXPECT_FALSE(called_nonautograd);
}

/**
 * This is used to check that a given type works correctly when passed as input
 * to or as output from a kernel.
 *
 * Call ArgTypeTestKernel<Input, Output>::test(input, inputExpectation, output, outputExpectation, schema)
 * to test that a kernel with `Input` as input type and `Output` as output types,
 * when called with `input` fulfills `inputExpectation` inside the kernel, then
 * returns `output` and the returned value fulfills `outputExpectation`.
 *
 * `inputExpectation` and `outputExpectation` should be lambdas that run
 * googletest expect macros (or use other ways to assert the expectation is met).
 *
 * Optionally, you can specify the argument list part of a function schema
 * (e.g. "(Tensor a) -> Tensor") as an additional argument to use when
 * registering the kernel. In this case, the operator registration logic will
 * check that the kernel function signature matches the one you specified.
 */
struct TestModernAPI final {};
struct TestLegacyAPI final {};
struct TestModernAndLegacyAPI final {};

template<class InputType, class OutputType = InputType>
struct ArgTypeTestKernel final : OperatorKernel {
  explicit ArgTypeTestKernel(InputType input, std::function<void(const InputType&)> inputExpectation, OutputType output)
  : input_(std::move(input)), inputExpectation_(std::move(inputExpectation)), output_(std::move(output)) {}

  OutputType operator()(InputType input) const {
    inputExpectation_(std::move(input));
    return output_;
  }

  static void test(TestModernAndLegacyAPI, InputType input, std::function<void(const InputType&)> inputExpectation, OutputType output, std::function<void(const c10::Stack&)> outputExpectation, const std::string& schema) {
    test(TestModernAPI(), input, inputExpectation, output, outputExpectation, schema);
    test(TestLegacyAPI(), input, inputExpectation, output, outputExpectation, schema);
  }

  static void test(TestModernAPI, InputType input, std::function<void(const InputType&)> inputExpectation, OutputType output, std::function<void(const c10::Stack&)> outputExpectation, const std::string& schema) {
    return test_([&] {
      return c10::RegisterOperators().op("_test::my_op" + schema, c10::RegisterOperators::options().catchAllKernel<ArgTypeTestKernel>(input, inputExpectation, output));
    }, input, inputExpectation, output, outputExpectation, schema);
  }

  static void test(TestLegacyAPI, InputType input, std::function<void(const InputType&)> inputExpectation, OutputType output, std::function<void(const c10::Stack&)> outputExpectation, const std::string& schema) {
    return test_([&] {
      return c10::RegisterOperators().op("_test::my_op" + schema, [=] (InputType input) -> OutputType {
        inputExpectation(std::move(input));
        return output;
      });
    }, input, inputExpectation, output, outputExpectation, schema);
  }

private:
  static void test_(std::function<c10::RegisterOperators()> registration, InputType input, std::function<void(const InputType&)> inputExpectation, OutputType output, std::function<void(const c10::Stack&)> outputExpectation, const std::string& schema) {
    auto registry = registration();
    auto op = Dispatcher::singleton().findSchema({"_test::my_op", ""});
    ASSERT_TRUE(op.has_value()); // assert schema is registered
    auto actualOutput = callOp(*op, input);
    outputExpectation(actualOutput);
  }

  InputType input_;
  std::function<void(const InputType&)> inputExpectation_;
  OutputType output_;
  std::string schema_;
};

template<class InputType, class OutputType = InputType>
struct testArgTypes final {
  template<class APIType = TestModernAndLegacyAPI>
  static void test(InputType input, std::function<void(const InputType&)> inputExpectation, OutputType output, std::function<void(const IValue&)> outputExpectation, const std::string& schema) {
    // Test with explicitly specified schema
    ArgTypeTestKernel<InputType, OutputType>::test(
      APIType(), input, inputExpectation, output, [&] (const c10::Stack& output) {
        EXPECT_EQ(1, output.size());
        outputExpectation(output[0]);
      }, schema
    );

    // Test with inferred schema
    ArgTypeTestKernel<InputType, OutputType>::test(
      APIType(), input, inputExpectation, output, [&] (const c10::Stack& output) {
        EXPECT_EQ(1, output.size());
        outputExpectation(output[0]);
      }, ""
    );

    // Test taking argument and returning nothing
    ArgTypeTestKernel<InputType, std::tuple<>>::test(
      APIType(), input, inputExpectation, {}, [] (const c10::Stack&) {}, ""
    );

    // Test taking argument and returning multiple outputs
    ArgTypeTestKernel<InputType, std::tuple<int64_t, OutputType>>::test(
      APIType(), input, inputExpectation, std::tuple<int64_t, OutputType>{3, output}, [&] (const c10::Stack& output) {
        EXPECT_EQ(2, output.size());
        EXPECT_EQ(3, output[0].toInt());
        outputExpectation(output[1]);
      }, ""
    );
  }
};

TEST(OperatorRegistrationTest, testAvailableArgTypes) {
  // TODO Test Scalar

  // primitive types
  testArgTypes<double>::test(
    1.5, [] (const double& v) {EXPECT_EQ(1.5, v);},
    2.5, [] (const IValue& v) {EXPECT_EQ(2.5, v.toDouble());},
    "(float a) -> float");
  testArgTypes<int64_t>::test(
    1, [] (const int64_t& v) {EXPECT_EQ(1, v);},
    2, [] (const IValue& v) {EXPECT_EQ(2, v.toInt());},
    "(int a) -> int");
  testArgTypes<bool>::test(
    true, [] (const bool& v) {EXPECT_EQ(true, v);},
    false, [] (const IValue& v) {EXPECT_EQ(false, v.toBool());},
    "(bool a) -> bool");
  testArgTypes<bool>::test(
    false, [] (const bool& v) {EXPECT_EQ(false, v);},
    true, [] (const IValue& v) {EXPECT_EQ(true, v.toBool());},
    "(bool a) -> bool");
  testArgTypes<std::string>::test(
    "string1", [] (const std::string& v) {EXPECT_EQ("string1", v);},
    "string2", [] (const IValue& v) {EXPECT_EQ("string2", v.toString()->string());},
    "(str a) -> str");
  testArgTypes<Tensor>::test(
    dummyTensor(c10::DispatchKey::CPU), [] (const Tensor& v) {EXPECT_EQ(c10::DispatchKey::CPU, extractDispatchKey(v));},
    dummyTensor(c10::DispatchKey::CUDA), [] (const IValue& v) {EXPECT_EQ(c10::DispatchKey::CUDA, extractDispatchKey(v.toTensor()));},
    "(Tensor a) -> Tensor");


  // optional types (with has_value() == true)
  testArgTypes<c10::optional<double>>::test(
    c10::optional<double>(1.5), [] (const c10::optional<double>& v) {EXPECT_EQ(1.5, v.value());},
    c10::optional<double>(2.5), [] (const IValue& v) {EXPECT_EQ(2.5, v.toDouble());},
    "(float? a) -> float?");
  testArgTypes<c10::optional<int64_t>>::test(
    c10::optional<int64_t>(1), [] (const c10::optional<int64_t>& v) {EXPECT_EQ(1, v.value());},
    c10::optional<int64_t>(2), [] (const IValue& v) {EXPECT_EQ(2, v.toInt());},
    "(int? a) -> int?");
  testArgTypes<c10::optional<bool>>::test(
    c10::optional<bool>(true), [] (const c10::optional<bool>& v) {EXPECT_EQ(true, v.value());},
    c10::optional<bool>(false), [] (const IValue& v) {EXPECT_EQ(false, v.toBool());},
    "(bool? a) -> bool?");
  testArgTypes<c10::optional<bool>>::test(
    c10::optional<bool>(false), [] (const c10::optional<bool>& v) {EXPECT_EQ(false, v.value());},
    c10::optional<bool>(true), [] (const IValue& v) {EXPECT_EQ(true, v.toBool());},
    "(bool? a) -> bool?");
  testArgTypes<c10::optional<std::string>>::test(
    c10::optional<std::string>("string1"), [] (const c10::optional<std::string>& v) {EXPECT_EQ("string1", v.value());},
    c10::optional<std::string>("string2"), [] (const IValue& v) {EXPECT_EQ("string2", v.toString()->string());},
    "(str? a) -> str?");
  testArgTypes<c10::optional<Tensor>>::test(
    c10::optional<Tensor>(dummyTensor(c10::DispatchKey::CPU)), [] (const c10::optional<Tensor>& v) {EXPECT_EQ(c10::DispatchKey::CPU, extractDispatchKey(v.value()));},
    c10::optional<Tensor>(dummyTensor(c10::DispatchKey::CUDA)), [] (const IValue& v) {EXPECT_EQ(c10::DispatchKey::CUDA, extractDispatchKey(v.toTensor()));},
    "(Tensor? a) -> Tensor?");


  // optional types (with has_value() == false)
  testArgTypes<c10::optional<double>>::test(
    c10::optional<double>(c10::nullopt), [] (const c10::optional<double>& v) {EXPECT_FALSE(v.has_value());},
    c10::optional<double>(c10::nullopt), [] (const IValue& v) {EXPECT_TRUE(v.isNone());},
    "(float? a) -> float?");
  testArgTypes<c10::optional<int64_t>>::test(
    c10::optional<int64_t>(c10::nullopt), [] (const c10::optional<int64_t>& v) {EXPECT_FALSE(v.has_value());},
    c10::optional<int64_t>(c10::nullopt), [] (const IValue& v) {EXPECT_TRUE(v.isNone());},
    "(int? a) -> int?");
  testArgTypes<c10::optional<bool>>::test(
    c10::optional<bool>(c10::nullopt), [] (const c10::optional<bool>& v) {EXPECT_FALSE(v.has_value());},
    c10::optional<bool>(c10::nullopt), [] (const IValue& v) {EXPECT_TRUE(v.isNone());},
    "(bool? a) -> bool?");
  testArgTypes<c10::optional<bool>>::test(
    c10::optional<bool>(c10::nullopt), [] (const c10::optional<bool>& v) {EXPECT_FALSE(v.has_value());},
    c10::optional<bool>(c10::nullopt), [] (const IValue& v) {EXPECT_TRUE(v.isNone());},
    "(bool? a) -> bool?");
  testArgTypes<c10::optional<std::string>>::test(
    c10::optional<std::string>(c10::nullopt), [] (const c10::optional<std::string>& v) {EXPECT_FALSE(v.has_value());},
    c10::optional<std::string>(c10::nullopt), [] (const IValue& v) {EXPECT_TRUE(v.isNone());},
    "(str? a) -> str?");
  testArgTypes<c10::optional<Tensor>>::test(
    c10::optional<Tensor>(c10::nullopt), [] (const c10::optional<Tensor>& v) {EXPECT_FALSE(v.has_value());},
    c10::optional<Tensor>(c10::nullopt), [] (const IValue& v) {EXPECT_TRUE(v.isNone());},
    "(Tensor? a) -> Tensor?");


  // list types (with empty list)
  testArgTypes<c10::List<double>>::test(
    c10::List<double>(), [] (const c10::List<double>& v) {EXPECT_EQ(0, v.size());},
    c10::List<double>(), [] (const IValue& v) {EXPECT_EQ(0, v.to<c10::List<double>>().size());},
    "(float[] a) -> float[]");
  testArgTypes<c10::List<int64_t>, c10::List<int64_t>>::test(
    c10::List<int64_t>(), [] (const c10::List<int64_t>& v) {EXPECT_EQ(0, v.size());},
    c10::List<int64_t>(), [] (const IValue& v) {EXPECT_EQ(0, v.to<c10::List<int64_t>>().size());},
    "(int[] a) -> int[]");
  testArgTypes<c10::List<bool>>::test(
    c10::List<bool>(), [] (const c10::List<bool>& v) {EXPECT_EQ(0, v.size());},
    c10::List<bool>(), [] (const IValue& v) {EXPECT_EQ(0, v.to<c10::List<bool>>().size());},
    "(bool[] a) -> bool[]");
  testArgTypes<c10::List<std::string>>::test(
    c10::List<std::string>(), [] (const c10::List<std::string>& v) {EXPECT_EQ(0, v.size());},
    c10::List<std::string>(), [] (const IValue& v) {EXPECT_EQ(0, v.toListRef().size());},
    "(str[] a) -> str[]");


  // list types (with non-empty list)
  testArgTypes<c10::List<double>>::test(
    c10::List<double>({1.5, 2.5}), [] (const c10::List<double>& v) {expectListEquals({1.5, 2.5}, v);},
    c10::List<double>({3.5, 4.5}), [] (const IValue& v) {expectListEquals({3.5, 4.5}, v.to<c10::List<double>>());},
    "(float[] a) -> float[]");
  testArgTypes<c10::List<int64_t>>::test(
    c10::List<int64_t>({1, 2}), [] (const c10::List<int64_t>& v) {expectListEquals({1, 2}, v);},
    c10::List<int64_t>({3, 4}), [] (const IValue& v) {expectListEquals({3, 4}, v.to<c10::List<int64_t>>());},
    "(int[] a) -> int[]");
  testArgTypes<c10::List<bool>>::test(
    c10::List<bool>({true, false}), [] (const c10::List<bool>& v) {expectListEquals({true, false}, v);},
    c10::List<bool>({true, false}), [] (const IValue& v) {expectListEquals({true, false}, v.to<c10::List<bool>>());},
    "(bool[] a) -> bool[]");
  testArgTypes<c10::List<std::string>>::test(
    c10::List<std::string>({"first", "second"}), [] (const c10::List<std::string>& v) {expectListEquals({"first", "second"}, v);},
    c10::List<std::string>({"first", "second"}), [] (const IValue& v) {
      EXPECT_EQ(2, v.toListRef().size());
      EXPECT_EQ("first", v.toListRef()[0].toStringRef());
      EXPECT_EQ("second", v.toListRef()[1].toStringRef());
    },
    "(str[] a) -> str[]");
  testArgTypes<c10::List<Tensor>>::test(
    c10::List<Tensor>({dummyTensor(c10::DispatchKey::CPU), dummyTensor(c10::DispatchKey::CUDA)}), [] (const c10::List<Tensor>& v) {
      EXPECT_EQ(2, v.size());
      EXPECT_EQ(c10::DispatchKey::CPU, extractDispatchKey(v.get(0)));
      EXPECT_EQ(c10::DispatchKey::CUDA, extractDispatchKey(v.get(1)));
    },
    c10::List<Tensor>({dummyTensor(c10::DispatchKey::CUDA), dummyTensor(c10::DispatchKey::CPU)}), [] (const IValue& v) {
      EXPECT_EQ(2, v.to<c10::List<at::Tensor>>().size());
      EXPECT_EQ(c10::DispatchKey::CUDA, extractDispatchKey(v.to<c10::List<at::Tensor>>().get(0)));
      EXPECT_EQ(c10::DispatchKey::CPU, extractDispatchKey(v.to<c10::List<at::Tensor>>().get(1)));
    },
    "(Tensor[] a) -> Tensor[]");

  // deprecated list types (with empty list)
  testArgTypes<std::vector<double>>::test<TestLegacyAPI>(
    std::vector<double>(), [] (const std::vector<double>& v) {EXPECT_EQ(0, v.size());},
    std::vector<double>(), [] (const IValue& v) {EXPECT_EQ(0, v.to<c10::List<double>>().size());},
    "(float[] a) -> float[]");
  testArgTypes<std::vector<int64_t>, std::vector<int64_t>>::test<TestLegacyAPI>(
    std::vector<int64_t>(), [] (const std::vector<int64_t>& v) {EXPECT_EQ(0, v.size());},
    std::vector<int64_t>(), [] (const IValue& v) {EXPECT_EQ(0, v.to<c10::List<int64_t>>().size());},
    "(int[] a) -> int[]");
  //Note: vector<bool> is not supported, use List<bool> instead.
  testArgTypes<std::vector<std::string>>::test<TestLegacyAPI>(
    std::vector<std::string>(), [] (const std::vector<std::string>& v) {EXPECT_EQ(0, v.size());},
    std::vector<std::string>(), [] (const IValue& v) {EXPECT_EQ(0, v.toListRef().size());},
    "(str[] a) -> str[]");


  // deprecated list types (with non-empty list)
  testArgTypes<std::vector<double>>::test<TestLegacyAPI>(
    std::vector<double>({1.5, 2.5}), [] (const std::vector<double>& v) {expectListEquals({1.5, 2.5}, v);},
    std::vector<double>({3.5, 4.5}), [] (const IValue& v) {expectListEquals({3.5, 4.5}, v.to<c10::List<double>>());},
    "(float[] a) -> float[]");
  testArgTypes<std::vector<int64_t>>::test<TestLegacyAPI>(
    std::vector<int64_t>({1, 2}), [] (const std::vector<int64_t>& v) {expectListEquals({1, 2}, v);},
    std::vector<int64_t>({3, 4}), [] (const IValue& v) {expectListEquals({3, 4}, v.to<c10::List<int64_t>>());},
    "(int[] a) -> int[]");
  //Note: vector<bool> is not supported, use List<bool> instead.
  testArgTypes<std::vector<std::string>>::test<TestLegacyAPI>(
    std::vector<std::string>({"first", "second"}), [] (const std::vector<std::string>& v) {expectListEquals({"first", "second"}, v);},
    std::vector<std::string>({"first", "second"}), [] (const IValue& v) {
      EXPECT_EQ(2, v.toListRef().size());
      EXPECT_EQ("first", v.toListRef()[0].toStringRef());
      EXPECT_EQ("second", v.toListRef()[1].toStringRef());
    },
    "(str[] a) -> str[]");
  testArgTypes<std::vector<Tensor>>::test<TestLegacyAPI>(
    std::vector<Tensor>({dummyTensor(c10::DispatchKey::CPU), dummyTensor(c10::DispatchKey::CUDA)}), [] (const std::vector<Tensor>& v) {
      EXPECT_EQ(2, v.size());
      EXPECT_EQ(c10::DispatchKey::CPU, extractDispatchKey(v.at(0)));
      EXPECT_EQ(c10::DispatchKey::CUDA, extractDispatchKey(v.at(1)));
    },
    std::vector<Tensor>({dummyTensor(c10::DispatchKey::CUDA), dummyTensor(c10::DispatchKey::CPU)}), [] (const IValue& v) {
      EXPECT_EQ(2, v.to<c10::List<at::Tensor>>().size());
      EXPECT_EQ(c10::DispatchKey::CUDA, extractDispatchKey(v.to<c10::List<at::Tensor>>().get(0)));
      EXPECT_EQ(c10::DispatchKey::CPU, extractDispatchKey(v.to<c10::List<at::Tensor>>().get(1)));
    },
    "(Tensor[] a) -> Tensor[]");

  // Test optional of list (with nullopt)
  testArgTypes<c10::optional<c10::List<int64_t>>>::test(
    c10::optional<c10::List<int64_t>>(c10::nullopt), [] (const c10::optional<c10::List<int64_t>>& v) {EXPECT_FALSE(v.has_value());},
    c10::optional<c10::List<int64_t>>(c10::nullopt), [] (const IValue& v) {EXPECT_TRUE(v.isNone());},
    "(int[]? a) -> int[]?");

  // Test optional of list (with empty list)
  testArgTypes<c10::optional<c10::List<int64_t>>>::test(
    c10::optional<c10::List<int64_t>>(c10::List<int64_t>({})), [] (const c10::optional<c10::List<int64_t>>& v) {EXPECT_EQ(0, v.value().size());},
    c10::optional<c10::List<int64_t>>(c10::List<int64_t>({})), [] (const IValue& v) {EXPECT_EQ(0, v.to<c10::List<int64_t>>().size());},
    "(int[]? a) -> int[]?");

  // Test optional of list (with values)
  testArgTypes<c10::optional<c10::List<int64_t>>>::test(
    c10::optional<c10::List<int64_t>>(c10::List<int64_t>({1, 2})), [] (const c10::optional<c10::List<int64_t>>& v) {expectListEquals({1, 2}, v.value());},
    c10::optional<c10::List<int64_t>>(c10::List<int64_t>({3, 4})), [] (const IValue& v) {expectListEquals({3, 4}, v.to<c10::List<int64_t>>());},
    "(int[]? a) -> int[]?");

  // Test list of optional (with empty list)
  testArgTypes<c10::List<c10::optional<int64_t>>>::test(
    c10::List<c10::optional<int64_t>>(c10::List<c10::optional<int64_t>>({})), [] (const c10::List<c10::optional<int64_t>>& v) {EXPECT_EQ(0, v.size());},
    c10::List<c10::optional<int64_t>>(c10::List<c10::optional<int64_t>>({})), [] (const IValue& v) {EXPECT_EQ(0, v.to<c10::List<c10::optional<int64_t>>>().size());},
    "(int?[] a) -> int?[]");

  // Test list of optional (with values)
  testArgTypes<c10::List<c10::optional<int64_t>>>::test(
    c10::List<c10::optional<int64_t>>(c10::List<c10::optional<int64_t>>({3, c10::nullopt, 2})), [] (const c10::List<c10::optional<int64_t>>& v) {expectListEquals<c10::optional<int64_t>>({3, c10::nullopt, 2}, v);},
    c10::List<c10::optional<int64_t>>(c10::List<c10::optional<int64_t>>({3, c10::nullopt, 2})), [] (const IValue& v) {expectListEquals<c10::optional<int64_t>>({3, c10::nullopt, 2}, v.to<c10::List<c10::optional<int64_t>>>());},
    "(int?[] a) -> int?[]");

  // dict types
  c10::Dict<std::string, std::string> str_dict;
  str_dict.insert("key1", "value1");
  str_dict.insert("key2", "value2");
  testArgTypes<c10::Dict<std::string, std::string>>::test(
    str_dict, [] (c10::Dict<std::string, std::string> v) {
      EXPECT_EQ(2, v.size());
      EXPECT_EQ("value1", v.at("key1"));
      EXPECT_EQ("value2", v.at("key2"));
    },
    str_dict, [] (const IValue& v) {
      c10::Dict<std::string, std::string> dict = c10::impl::toTypedDict<std::string, std::string>(v.toGenericDict());
      EXPECT_EQ(2, dict.size());
      EXPECT_EQ("value1", dict.at("key1"));
      EXPECT_EQ("value2", dict.at("key2"));
    },
    "(Dict(str, str) a) -> Dict(str, str)");
  c10::Dict<int64_t, Tensor> tensor_dict;
  tensor_dict.insert(1, dummyTensor(c10::DispatchKey::CPU));
  tensor_dict.insert(2, dummyTensor(c10::DispatchKey::CUDA));
  testArgTypes<c10::Dict<int64_t, Tensor>>::test(
    tensor_dict, [] (c10::Dict<int64_t, Tensor> v) {
      EXPECT_EQ(2, v.size());
      EXPECT_EQ(c10::DispatchKey::CPU, extractDispatchKey(v.at(1)));
      EXPECT_EQ(c10::DispatchKey::CUDA, extractDispatchKey(v.at(2)));
    },
    tensor_dict, [] (const IValue& v) {
      c10::Dict<int64_t, Tensor> dict = c10::impl::toTypedDict<int64_t, Tensor>(v.toGenericDict());
      EXPECT_EQ(2, dict.size());
      EXPECT_EQ(c10::DispatchKey::CPU, extractDispatchKey(dict.at(1)));
      EXPECT_EQ(c10::DispatchKey::CUDA, extractDispatchKey(dict.at(2)));
    },
    "(Dict(int, Tensor) a) -> Dict(int, Tensor)");

  // deprecated dict types
  std::unordered_map<std::string, std::string> str_map;
  str_map.emplace("key1", "value1");
  str_map.emplace("key2", "value2");
  testArgTypes<std::unordered_map<std::string, std::string>>::test<TestLegacyAPI>(
    str_map, [] (std::unordered_map<std::string, std::string> v) {
      EXPECT_EQ(2, v.size());
      EXPECT_EQ("value1", v.at("key1"));
      EXPECT_EQ("value2", v.at("key2"));
    },
    str_map, [] (const IValue& v) {
      c10::Dict<std::string, std::string> dict = c10::impl::toTypedDict<std::string, std::string>(v.toGenericDict());
      EXPECT_EQ(2, dict.size());
      EXPECT_EQ("value1", dict.at("key1"));
      EXPECT_EQ("value2", dict.at("key2"));
    },
    "(Dict(str, str) a) -> Dict(str, str)");
  std::unordered_map<int64_t, Tensor> tensor_map;
  tensor_map.emplace(1, dummyTensor(c10::DispatchKey::CPU));
  tensor_map.emplace(2, dummyTensor(c10::DispatchKey::CUDA));
  testArgTypes<std::unordered_map<int64_t, Tensor>>::test<TestLegacyAPI>(
    tensor_map, [] (std::unordered_map<int64_t, Tensor> v) {
      EXPECT_EQ(2, v.size());
      EXPECT_EQ(c10::DispatchKey::CPU, extractDispatchKey(v.at(1)));
      EXPECT_EQ(c10::DispatchKey::CUDA, extractDispatchKey(v.at(2)));
    },
    tensor_map, [] (const IValue& v) {
      c10::Dict<int64_t, Tensor> dict = c10::impl::toTypedDict<int64_t, Tensor>(v.toGenericDict());
      EXPECT_EQ(2, dict.size());
      EXPECT_EQ(c10::DispatchKey::CPU, extractDispatchKey(dict.at(1)));
      EXPECT_EQ(c10::DispatchKey::CUDA, extractDispatchKey(dict.at(2)));
    },
    "(Dict(int, Tensor) a) -> Dict(int, Tensor)");

  // weird deeply nested type
  using DeeplyNestedType = c10::List<c10::Dict<std::string, c10::List<c10::optional<c10::Dict<int64_t, std::string>>>>>;
  auto makeDeeplyNestedObject = [] () -> DeeplyNestedType {
    c10::Dict<int64_t, std::string> inner3;
    inner3.insert(1, "1");
    c10::List<c10::optional<c10::Dict<int64_t, std::string>>> inner2;
    inner2.push_back(std::move(inner3));
    c10::Dict<std::string, c10::List<c10::optional<c10::Dict<int64_t, std::string>>>> inner1;
    inner1.insert("key", std::move(inner2));
    c10::List<c10::Dict<std::string, c10::List<c10::optional<c10::Dict<int64_t, std::string>>>>> result;
    result.push_back(inner1);
    return result;
  };
  testArgTypes<DeeplyNestedType>::test(
    makeDeeplyNestedObject(), [] (const DeeplyNestedType& v) {EXPECT_EQ("1", v.get(0).at("key").get(0).value().at(1));},
    makeDeeplyNestedObject(), [] (const IValue& v) {EXPECT_EQ("1", v.to<DeeplyNestedType>().get(0).at("key").get(0).value().at(1));},
    "(Dict(str, Dict(int, str)?[])[] a) -> Dict(str, Dict(int, str)?[])[]");
}

TEST(NewOperatorRegistrationTest, testBasics) {
  auto m = c10::Library("_test", __FILE__, __LINE__);
  m.def("dummy(Tensor self) -> Tensor");
  m.def("dummy1(Tensor self) -> Tensor");
  m.def("dummy2(Tensor self) -> Tensor");
  m.def("dummy3(Tensor self, Tensor other) -> Tensor", [](const Tensor& self, const Tensor& other) { return self; });
  m.def("dummy4", [](const Tensor& self, const Tensor& other) { return other; });
  m.impl("dummy", c10::DeviceType::CPU, [](const Tensor& self) { return self; });
  m.impl("dummy", c10::DeviceType::XLA, [](const Tensor& self) { return self; });
  // Internal API
  m.impl("dummy2", c10::DispatchKey::CPU, [](const Tensor& self) { return self; });
  m.impl("dummy2", c10::DispatchKey::XLA, [](const Tensor& self) { return self; });

  ASSERT_TRUE(Dispatcher::singleton().findSchema({"_test::dummy", ""}).has_value());
  // Should have a schema even if there are no impls
  ASSERT_TRUE(Dispatcher::singleton().findSchema({"_test::dummy1", ""}).has_value());
  ASSERT_TRUE(Dispatcher::singleton().findSchema({"_test::dummy2", ""}).has_value());
  ASSERT_TRUE(Dispatcher::singleton().findSchema({"_test::dummy3", ""}).has_value());
  ASSERT_TRUE(Dispatcher::singleton().findSchema({"_test::dummy4", ""}).has_value());
}

TEST(NewOperatorRegistrationTest, importTopLevel) {
  auto m = c10::Library("test", __FILE__, __LINE__);
  m.def("def1(Tensor self) -> Tensor");
  m.def("def2(Tensor self) -> Tensor", [](const Tensor& x) { return x; });
  m.def("def3", [](const Tensor& x) { return x; });

  auto m2 = c10::Library("test", DispatchKey::CatchAll, __FILE__, __LINE__);
  m2.impl("impl1", [](const Tensor& x) { return x; });

  ASSERT_TRUE(Dispatcher::singleton().findSchema({"test::def1", ""}).has_value());
  ASSERT_TRUE(Dispatcher::singleton().findSchema({"test::def2", ""}).has_value());
  ASSERT_TRUE(Dispatcher::singleton().findSchema({"test::def3", ""}).has_value());
  ASSERT_TRUE(Dispatcher::singleton().findOp({"test::def1", ""}).has_value());
  ASSERT_TRUE(Dispatcher::singleton().findOp({"test::def2", ""}).has_value());
  ASSERT_TRUE(Dispatcher::singleton().findOp({"test::def3", ""}).has_value());
  ASSERT_TRUE(Dispatcher::singleton().findOp({"test::impl1", ""}).has_value());
}

TEST(NewOperatorRegistrationTest, overload) {
  auto m = c10::Library("test", __FILE__, __LINE__);
  m.def("fn(Tensor self) -> Tensor");
  m.def("fn.overload1(Tensor self, Tensor other) -> Tensor");
  m.def("fn.overload2(Tensor self, Tensor other, Tensor alpha) -> Tensor");

  ASSERT_TRUE(Dispatcher::singleton().findSchema({"test::fn", ""}).has_value());
  ASSERT_TRUE(Dispatcher::singleton().findSchema({"test::fn", "overload1"}).has_value());
  ASSERT_TRUE(Dispatcher::singleton().findSchema({"test::fn", "overload2"}).has_value());
}

TEST(NewOperatorRegistrationTest, importNamespace) {
  auto m = c10::Library("test", __FILE__, __LINE__);
  m.def("def1(Tensor self) -> Tensor");
  m.def("def2(Tensor self) -> Tensor", [](const Tensor& x) { return x; });
  m.def("def3", [](const Tensor& x) { return x; });
  m.impl("impl1", [](const Tensor& x) { return x; });
  expectThrows<c10::Error>([&] {
    m.def("retest::def1(Tensor self) -> Tensor");
  }, "");

  ASSERT_TRUE(Dispatcher::singleton().findSchema({"test::def1", ""}).has_value());
  ASSERT_TRUE(Dispatcher::singleton().findSchema({"test::def2", ""}).has_value());
  ASSERT_TRUE(Dispatcher::singleton().findSchema({"test::def3", ""}).has_value());
  ASSERT_TRUE(Dispatcher::singleton().findOp({"test::impl1", ""}).has_value());
}

TEST(NewOperatorRegistrationTest, schema) {
  auto m = c10::Library("test", __FILE__, __LINE__);
  m.def("def1(Tensor self) -> Tensor");
  m.def(torch::schema("def2(Tensor self) -> Tensor"));
  m.def(torch::schema("def3(Tensor self) -> Tensor", c10::AliasAnalysisKind::PURE_FUNCTION));
  m.def(torch::jit::parseSchema("def4(Tensor self) -> Tensor"));

  ASSERT_TRUE(Dispatcher::singleton().findSchema({"test::def1", ""}).has_value());
  ASSERT_TRUE(Dispatcher::singleton().findSchema({"test::def2", ""}).has_value());
  ASSERT_TRUE(Dispatcher::singleton().findSchema({"test::def3", ""}).has_value());
  ASSERT_TRUE(Dispatcher::singleton().findSchema({"test::def4", ""}).has_value());

  EXPECT_EQ(Dispatcher::singleton().findSchema({"test::def1", ""})->schema().aliasAnalysis(), c10::AliasAnalysisKind::FROM_SCHEMA);
  EXPECT_EQ(Dispatcher::singleton().findSchema({"test::def2", ""})->schema().aliasAnalysis(), c10::AliasAnalysisKind::FROM_SCHEMA);
  EXPECT_EQ(Dispatcher::singleton().findSchema({"test::def3", ""})->schema().aliasAnalysis(), c10::AliasAnalysisKind::PURE_FUNCTION);
  ASSERT_TRUE(Dispatcher::singleton().findSchema({"test::def4", ""})->schema().isDefaultAliasAnalysisKind());
}

TEST(NewOperatorRegistrationTest, dispatch) {
  bool cpu_called = false;
  bool cuda_called = false;
  bool autograd_called = false;
  auto m = c10::Library("test", __FILE__, __LINE__);
  m.def("fn_cpu", torch::dispatch(c10::DispatchKey::CPU, [&](const Tensor& x) { cpu_called = true; return x; }));
  m.def("fn_cuda", torch::dispatch(c10::kCUDA, [&](const Tensor& x) { cuda_called = true; return x; }));
  m.def("fn_autograd", torch::dispatch(c10::kAutograd, [&](const Tensor& x) { autograd_called = true; return x; }));

  {
    auto op = Dispatcher::singleton().findSchema({"test::fn_cpu", ""});
    ASSERT_TRUE(op.has_value());
    ASSERT_FALSE(cpu_called);
    callOp(*op, dummyTensor(c10::DispatchKey::CPU));
    ASSERT_TRUE(cpu_called);
  }

  {
    auto op = Dispatcher::singleton().findSchema({"test::fn_cuda", ""});
    ASSERT_TRUE(op.has_value());
    ASSERT_FALSE(cuda_called);
    callOp(*op, dummyTensor(c10::DispatchKey::CUDA));
    ASSERT_TRUE(cuda_called);
  }

  {
    auto op = Dispatcher::singleton().findSchema({"test::fn_autograd", ""});
    ASSERT_TRUE(op.has_value());
    ASSERT_FALSE(autograd_called);
    callOp(*op, dummyTensor(c10::DispatchKey::Autograd));
    ASSERT_TRUE(autograd_called);
  }
}

TEST(NewOperatorRegistrationTest, dispatchMultiple) {
  bool cpu_called = false;
  bool cuda_called = false;
  bool autograd_called = false;
  auto m = c10::Library("test", __FILE__, __LINE__);
  m.def("fn(Tensor self) -> Tensor");
  // NB: Direct use of DispatchKey is discouraged; use the DeviceType
  // k-synonyms instead
  m.impl("fn", c10::DispatchKey::CPU, [&](const Tensor& x) { cpu_called = true; return x; });
  m.impl("fn", c10::kCUDA, [&](const Tensor& x) { cuda_called = true; return x; });
  m.impl("fn", c10::kAutograd, [&](const Tensor& x) { autograd_called = true; return x; });

  auto op = Dispatcher::singleton().findSchema({"test::fn", ""});
  ASSERT_TRUE(op.has_value());

  {
    at::AutoNonVariableTypeMode _var_guard;
    ASSERT_FALSE(cpu_called);
    callOp(*op, dummyTensor(c10::DispatchKey::CPU));
    ASSERT_TRUE(cpu_called);

    ASSERT_FALSE(cuda_called);
    callOp(*op, dummyTensor(c10::DispatchKey::CUDA));
    ASSERT_TRUE(cuda_called);
  }

  ASSERT_FALSE(autograd_called);
  callOp(*op, dummyTensor(c10::DispatchKey::Autograd));
  ASSERT_TRUE(autograd_called);
}

TEST(NewOperatorRegistrationTest, fallback) {
  auto m = c10::Library("_", DispatchKey::CPU, __FILE__, __LINE__);
  m.fallback(c10::CppFunction::makeFromBoxedFunction<&backend_fallback_kernel>());

  auto registrar1 = c10::RegisterOperators().op("_test::dummy(Tensor dummy, str input) -> ()");

  auto op = Dispatcher::singleton().findSchema({"_test::dummy", ""});
  ASSERT_TRUE(op.has_value());
  auto stack = callOp(*op, dummyTensor(c10::DispatchKey::CPU), "hello ");
  EXPECT_EQ("hello _test::dummy", stack[1].toString()->string());
}

TEST(NewOperatorRegistrationTest, BackendSelectRedispatchesToCPU) {
  bool cpu_called = false;
  bool backend_generic_called = false;
  auto m = c10::Library("test", __FILE__, __LINE__);
  m.def("fn(Tensor self) -> Tensor");
  m.impl("fn", c10::kCPU, [&](const Tensor& x) { cpu_called = true; return x; });
  m.impl("fn", c10::DispatchKey::BackendSelect, [&](const Tensor& x) {
     backend_generic_called = true;
     auto op = c10::Dispatcher::singleton().findSchema({"test::fn", ""});
     return c10::Dispatcher::singleton().callUnboxedRedispatch<Tensor, const Tensor&>(*op, c10::DispatchKey::BackendSelect, x);
   });

  auto op = Dispatcher::singleton().findSchema({"test::fn", ""});
  ASSERT_TRUE(op.has_value());
  callOp(*op, dummyTensor(c10::DispatchKey::CPU));
  ASSERT_TRUE(cpu_called);
  ASSERT_TRUE(backend_generic_called);
}

Tensor dummy_fn(const Tensor& x) {
  return x;
}

TEST(NewOperatorRegistrationTest, CppFunction) {
  // Just show off the possible ways to register functions
  auto m = c10::Library("test", __FILE__, __LINE__);
  m.def("fn1", &dummy_fn);
  // C++ will implicitly convert function to function pointer
  // c.f. https://en.cppreference.com/w/cpp/language/implicit_conversion#Function_to_pointer
  m.def("fn2", dummy_fn);
  m.def("fn3", [](const Tensor& x) { return x; });
  // These require explicit schema
  m.def("fn4(Tensor x) -> Tensor", c10::CppFunction::makeFallthrough());
  m.def("fn5(Tensor x) -> Tensor", c10::CppFunction::makeUnboxedOnly(dummy_fn));
  m.def("fn6(Tensor x) -> Tensor", c10::CppFunction::makeFromBoxedFunction<&backend_fallback_kernel>());
}

// Some internal tests that have to be done from C++

struct OpRegistrationListenerForDelayedListenerTest : public c10::OpRegistrationListener {
  int64_t num_registers_ = 0;
  int64_t num_deregisters_ = 0;
  void onOperatorRegistered(const OperatorHandle& op) override {
    num_registers_++;
  }
  void onOperatorDeregistered(const OperatorHandle& op) override {
    num_deregisters_++;
  }
};

TEST(NewOperatorRegistrationTest, testDelayedListener) {
  auto listener = std::make_unique<OpRegistrationListenerForDelayedListenerTest>();
  auto listener_ptr = listener.get();
  auto registry = Dispatcher::singleton().addRegistrationListener(std::move(listener));
  int64_t initial_num_registers = listener_ptr->num_registers_;
  int64_t initial_num_deregisters = listener_ptr->num_deregisters_;
  auto op = Dispatcher::singleton().findOp({"_test::dummy", ""});
  ASSERT_FALSE(op.has_value());
  auto m1 = c10::Library("_test", DispatchKey::CPU, __FILE__, __LINE__);
  m1.impl("dummy", [](const Tensor& self) { return self; });
  EXPECT_EQ(initial_num_registers, listener_ptr->num_registers_);
  {
    auto m2 = c10::Library("_test", __FILE__, __LINE__);
    m2.def("dummy(Tensor self) -> Tensor");
    EXPECT_EQ(initial_num_registers + 1, listener_ptr->num_registers_);
  }
  EXPECT_EQ(initial_num_deregisters + 1, listener_ptr->num_deregisters_);
}

<<<<<<< HEAD
TEST(OperatorRegistrationTest, whenDeregisteringOp_thenHandleBecomesInvalid) {
  c10::optional<OperatorHandle> handle;
  {
    auto m = c10::Library("_test", __FILE__, __LINE__);
    m.def("dummy(Tensor dummy) -> Tensor");
    handle = Dispatcher::singleton().findSchema({"_test::dummy", ""});
    EXPECT_TRUE(handle.has_value());
    EXPECT_TRUE(handle->isValid());
  }
  // Now the RegistrationHandleRAII went out of scope and the op is deregistered
  EXPECT_FALSE(handle->isValid());
}

=======
>>>>>>> fc81e9be
}

#pragma GCC diagnostic pop<|MERGE_RESOLUTION|>--- conflicted
+++ resolved
@@ -1520,22 +1520,6 @@
   EXPECT_EQ(initial_num_deregisters + 1, listener_ptr->num_deregisters_);
 }
 
-<<<<<<< HEAD
-TEST(OperatorRegistrationTest, whenDeregisteringOp_thenHandleBecomesInvalid) {
-  c10::optional<OperatorHandle> handle;
-  {
-    auto m = c10::Library("_test", __FILE__, __LINE__);
-    m.def("dummy(Tensor dummy) -> Tensor");
-    handle = Dispatcher::singleton().findSchema({"_test::dummy", ""});
-    EXPECT_TRUE(handle.has_value());
-    EXPECT_TRUE(handle->isValid());
-  }
-  // Now the RegistrationHandleRAII went out of scope and the op is deregistered
-  EXPECT_FALSE(handle->isValid());
-}
-
-=======
->>>>>>> fc81e9be
 }
 
 #pragma GCC diagnostic pop