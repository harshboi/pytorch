--- conflicted
+++ resolved
@@ -386,12 +386,7 @@
 
 template <typename T>
 struct is_complex_t<c10::complex<T>> : public std::true_type {};
-<<<<<<< HEAD
-=======
-
-template <>
-struct is_complex_t<ComplexHalf> : public std::true_type {};
->>>>>>> 1ef99263
+
 
 // Extract double from std::complex<double>; is identity otherwise
 // TODO: Write in more idiomatic C++17
